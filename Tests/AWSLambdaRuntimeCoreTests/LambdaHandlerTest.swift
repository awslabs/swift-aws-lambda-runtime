//===----------------------------------------------------------------------===//
//
// This source file is part of the SwiftAWSLambdaRuntime open source project
//
// Copyright (c) 2017-2018 Apple Inc. and the SwiftAWSLambdaRuntime project authors
// Licensed under Apache License v2.0
//
// See LICENSE.txt for license information
// See CONTRIBUTORS.txt for the list of SwiftAWSLambdaRuntime project authors
//
// SPDX-License-Identifier: Apache-2.0
//
//===----------------------------------------------------------------------===//

@testable import AWSLambdaRuntimeCore
import NIOCore
import XCTest

class LambdaHandlerTest: XCTestCase {
    #if compiler(>=5.5)

    // MARK: - LambdaHandler

    @available(macOS 12, iOS 15, tvOS 15, watchOS 8, *)
    func testBootstrapSuccess() {
        let server = MockLambdaServer(behavior: Behavior())
        XCTAssertNoThrow(try server.start().wait())
        defer { XCTAssertNoThrow(try server.stop().wait()) }

        struct TestBootstrapHandler: LambdaHandler {
            typealias In = String
            typealias Out = String

            var initialized = false

            init(context: Lambda.InitializationContext) async throws {
                XCTAssertFalse(self.initialized)
                try await Task.sleep(nanoseconds: 100 * 1000 * 1000) // 0.1 seconds
                self.initialized = true
            }

            func handle(event: String, context: Lambda.Context) async throws -> String {
                event
            }
        }

        let maxTimes = Int.random(in: 10 ... 20)
        let configuration = Lambda.Configuration(lifecycle: .init(maxTimes: maxTimes))
<<<<<<< HEAD
        Lambda.run(configuration: configuration, handler: Handler())
        XCTAssertEqual(server.requestCycles, maxTimes)
=======
        let result = Lambda.run(configuration: configuration, handlerType: TestBootstrapHandler.self)
        assertLambdaLifecycleResult(result, shoudHaveRun: maxTimes)
>>>>>>> 454fe2e0
    }

    @available(macOS 12, iOS 15, tvOS 15, watchOS 8, *)
    func testBootstrapFailure() {
        let server = MockLambdaServer(behavior: FailedBootstrapBehavior())
        XCTAssertNoThrow(try server.start().wait())
        defer { XCTAssertNoThrow(try server.stop().wait()) }

        struct TestBootstrapHandler: LambdaHandler {
            typealias In = String
            typealias Out = Void

<<<<<<< HEAD
            func handle(context: Lambda.Context, event: String, callback: (Result<Void, Error>) -> Void) {
                callback(.success(()))
            }
        }

        let maxTimes = Int.random(in: 1 ... 10)
        let configuration = Lambda.Configuration(lifecycle: .init(maxTimes: maxTimes))
        Lambda.run(configuration: configuration, handler: Handler())
        XCTAssertEqual(server.requestCycles, maxTimes)
    }

    func testCallbackFailure() {
        let server = MockLambdaServer(behavior: Behavior(result: .failure(TestError("boom"))))
        XCTAssertNoThrow(try server.start().wait())
        defer { XCTAssertNoThrow(try server.stop().wait()) }
=======
            var initialized = false
>>>>>>> 454fe2e0

            init(context: Lambda.InitializationContext) async throws {
                XCTAssertFalse(self.initialized)
                try await Task.sleep(nanoseconds: 100 * 1000 * 1000) // 0.1 seconds
                throw TestError("kaboom")
            }

            func handle(event: String, context: Lambda.Context) async throws {
                XCTFail("How can this be called if init failed")
            }
        }

        let maxTimes = Int.random(in: 10 ... 20)
        let configuration = Lambda.Configuration(lifecycle: .init(maxTimes: maxTimes))
<<<<<<< HEAD
        let result = Lambda.run(configuration: configuration, handler: Handler())
        XCTAssertEqual(server.requestCycles, maxTimes)
=======
        let result = Lambda.run(configuration: configuration, handlerType: TestBootstrapHandler.self)
        assertLambdaLifecycleResult(result, shouldFailWithError: TestError("kaboom"))
>>>>>>> 454fe2e0
    }

    @available(macOS 12, iOS 15, tvOS 15, watchOS 8, *)
    func testHandlerSuccess() {
        let server = MockLambdaServer(behavior: Behavior())
        XCTAssertNoThrow(try server.start().wait())
        defer { XCTAssertNoThrow(try server.stop().wait()) }

        struct Handler: LambdaHandler {
            typealias In = String
            typealias Out = String

            init(context: Lambda.InitializationContext) {}

            func handle(event: String, context: Lambda.Context) async throws -> String {
                event
            }
        }

        let maxTimes = Int.random(in: 1 ... 10)
        let configuration = Lambda.Configuration(lifecycle: .init(maxTimes: maxTimes))
<<<<<<< HEAD
        let result = Lambda.run(configuration: configuration, factory: Handler.init)
        XCTAssertEqual(server.requestCycles, maxTimes)
=======
        let result = Lambda.run(configuration: configuration, handlerType: Handler.self)
        assertLambdaLifecycleResult(result, shoudHaveRun: maxTimes)
>>>>>>> 454fe2e0
    }

    @available(macOS 12, iOS 15, tvOS 15, watchOS 8, *)
    func testVoidHandlerSuccess() {
        let server = MockLambdaServer(behavior: Behavior(result: .success(nil)))
        XCTAssertNoThrow(try server.start().wait())
        defer { XCTAssertNoThrow(try server.stop().wait()) }

        struct Handler: LambdaHandler {
            typealias In = String
            typealias Out = Void

            init(context: Lambda.InitializationContext) {}

            func handle(event: String, context: Lambda.Context) async throws {}
        }

        let maxTimes = Int.random(in: 1 ... 10)
        let configuration = Lambda.Configuration(lifecycle: .init(maxTimes: maxTimes))
<<<<<<< HEAD
        let result = Lambda.run(configuration: configuration, factory: Handler.init)
        XCTAssertEqual(server.requestCycles, maxTimes)
=======

        let result = Lambda.run(configuration: configuration, handlerType: Handler.self)
        assertLambdaLifecycleResult(result, shoudHaveRun: maxTimes)
>>>>>>> 454fe2e0
    }

    @available(macOS 12, iOS 15, tvOS 15, watchOS 8, *)
    func testHandlerFailure() {
        let server = MockLambdaServer(behavior: Behavior(result: .failure(TestError("boom"))))
        XCTAssertNoThrow(try server.start().wait())
        defer { XCTAssertNoThrow(try server.stop().wait()) }

        struct Handler: LambdaHandler {
            typealias In = String
            typealias Out = String

            init(context: Lambda.InitializationContext) {}

            func handle(event: String, context: Lambda.Context) async throws -> String {
                throw TestError("boom")
            }
        }

        let maxTimes = Int.random(in: 1 ... 10)
        let configuration = Lambda.Configuration(lifecycle: .init(maxTimes: maxTimes))
<<<<<<< HEAD
        let result = Lambda.run(configuration: configuration, factory: Handler.init)
        XCTAssertEqual(server.requestCycles, maxTimes)
=======
        let result = Lambda.run(configuration: configuration, handlerType: Handler.self)
        assertLambdaLifecycleResult(result, shoudHaveRun: maxTimes)
>>>>>>> 454fe2e0
    }
    #endif

    // MARK: - EventLoopLambdaHandler

    func testEventLoopSuccess() {
        let server = MockLambdaServer(behavior: Behavior())
        XCTAssertNoThrow(try server.start().wait())
        defer { XCTAssertNoThrow(try server.stop().wait()) }

        struct Handler: EventLoopLambdaHandler {
            typealias In = String
            typealias Out = String

            func handle(context: Lambda.Context, event: String) -> EventLoopFuture<String> {
                context.eventLoop.makeSucceededFuture(event)
            }
        }

        let maxTimes = Int.random(in: 1 ... 10)
        let configuration = Lambda.Configuration(lifecycle: .init(maxTimes: maxTimes))
<<<<<<< HEAD
        let result = Lambda.run(configuration: configuration, handler: Handler())
        XCTAssertEqual(server.requestCycles, maxTimes)
=======
        let result = Lambda.run(configuration: configuration, factory: { context in
            context.eventLoop.makeSucceededFuture(Handler())
        })
        assertLambdaLifecycleResult(result, shoudHaveRun: maxTimes)
>>>>>>> 454fe2e0
    }

    func testVoidEventLoopSuccess() {
        let server = MockLambdaServer(behavior: Behavior(result: .success(nil)))
        XCTAssertNoThrow(try server.start().wait())
        defer { XCTAssertNoThrow(try server.stop().wait()) }

        struct Handler: EventLoopLambdaHandler {
            typealias In = String
            typealias Out = Void

            func handle(context: Lambda.Context, event: String) -> EventLoopFuture<Void> {
                context.eventLoop.makeSucceededFuture(())
            }
        }

        let maxTimes = Int.random(in: 1 ... 10)
        let configuration = Lambda.Configuration(lifecycle: .init(maxTimes: maxTimes))
<<<<<<< HEAD
        let result = Lambda.run(configuration: configuration, handler: Handler())
        XCTAssertEqual(server.requestCycles, maxTimes)
=======
        let result = Lambda.run(configuration: configuration, factory: { context in
            context.eventLoop.makeSucceededFuture(Handler())
        })
        assertLambdaLifecycleResult(result, shoudHaveRun: maxTimes)
>>>>>>> 454fe2e0
    }

    func testEventLoopFailure() {
        let server = MockLambdaServer(behavior: Behavior(result: .failure(TestError("boom"))))
        XCTAssertNoThrow(try server.start().wait())
        defer { XCTAssertNoThrow(try server.stop().wait()) }

        struct Handler: EventLoopLambdaHandler {
            typealias In = String
            typealias Out = String

            func handle(context: Lambda.Context, event: String) -> EventLoopFuture<String> {
                context.eventLoop.makeFailedFuture(TestError("boom"))
            }
        }

        let maxTimes = Int.random(in: 1 ... 10)
        let configuration = Lambda.Configuration(lifecycle: .init(maxTimes: maxTimes))
<<<<<<< HEAD
        let result = Lambda.run(configuration: configuration, handler: Handler())
        XCTAssertEqual(server.requestCycles, maxTimes)
    }

    // MARK: - Closure

    func testClosureSuccess() {
        let server = MockLambdaServer(behavior: Behavior())
        XCTAssertNoThrow(try server.start().wait())
        defer { XCTAssertNoThrow(try server.stop().wait()) }

        let maxTimes = Int.random(in: 1 ... 10)
        let configuration = Lambda.Configuration(lifecycle: .init(maxTimes: maxTimes))
        let result = Lambda.run(configuration: configuration) { (_, event: String, callback) in
            callback(.success(event))
        }
        XCTAssertEqual(server.requestCycles, maxTimes)
    }

    func testVoidClosureSuccess() {
        let server = MockLambdaServer(behavior: Behavior(result: .success(nil)))
        XCTAssertNoThrow(try server.start().wait())
        defer { XCTAssertNoThrow(try server.stop().wait()) }

        let maxTimes = Int.random(in: 1 ... 10)
        let configuration = Lambda.Configuration(lifecycle: .init(maxTimes: maxTimes))
        let result = Lambda.run(configuration: configuration) { (_, _: String, callback) in
            callback(.success(()))
        }
        XCTAssertEqual(server.requestCycles, maxTimes)
    }

    func testClosureFailure() {
        let server = MockLambdaServer(behavior: Behavior(result: .failure(TestError("boom"))))
        XCTAssertNoThrow(try server.start().wait())
        defer { XCTAssertNoThrow(try server.stop().wait()) }

        let maxTimes = Int.random(in: 1 ... 10)
        let configuration = Lambda.Configuration(lifecycle: .init(maxTimes: maxTimes))
        let result: Result<Int, Error> = Lambda.run(configuration: configuration) { (_, _: String, callback: (Result<String, Error>) -> Void) in
            callback(.failure(TestError("boom")))
        }
        XCTAssertEqual(server.requestCycles, maxTimes)
    }

    func testBootstrapFailure() {
=======
        let result = Lambda.run(configuration: configuration, factory: { context in
            context.eventLoop.makeSucceededFuture(Handler())
        })
        assertLambdaLifecycleResult(result, shoudHaveRun: maxTimes)
    }

    func testEventLoopBootstrapFailure() {
>>>>>>> 454fe2e0
        let server = MockLambdaServer(behavior: FailedBootstrapBehavior())
        XCTAssertNoThrow(try server.start().wait())
        defer { XCTAssertNoThrow(try server.stop().wait()) }

        let result = Lambda.run(configuration: .init(), factory: { context in
            context.eventLoop.makeFailedFuture(TestError("kaboom"))
        })
        assertLambdaLifecycleResult(result, shouldFailWithError: TestError("kaboom"))
    }
}

private struct Behavior: LambdaServerBehavior {
    let requestId: String
    let event: String
    let result: Result<String?, TestError>

    init(requestId: String = UUID().uuidString, event: String = "hello", result: Result<String?, TestError> = .success("hello")) {
        self.requestId = requestId
        self.event = event
        self.result = result
    }

    func getInvocation() -> GetInvocationResult {
        .success((requestId: self.requestId, event: self.event))
    }

    func processResponse(requestId: String, response: String?) -> Result<Void, ProcessResponseError> {
        XCTAssertEqual(self.requestId, requestId, "expecting requestId to match")
        switch self.result {
        case .success(let expected):
            XCTAssertEqual(expected, response, "expecting response to match")
            return .success(())
        case .failure:
            XCTFail("unexpected to fail, but succeeded with: \(response ?? "undefined")")
            return .failure(.internalServerError)
        }
    }

    func processError(requestId: String, error: ErrorResponse) -> Result<Void, ProcessErrorError> {
        XCTAssertEqual(self.requestId, requestId, "expecting requestId to match")
        switch self.result {
        case .success:
            XCTFail("unexpected to succeed, but failed with: \(error)")
            return .failure(.internalServerError)
        case .failure(let expected):
            XCTAssertEqual(expected.description, error.errorMessage, "expecting error to match")
            return .success(())
        }
    }

    func processInitError(error: ErrorResponse) -> Result<Void, ProcessErrorError> {
        XCTFail("should not report init error")
        return .failure(.internalServerError)
    }
}<|MERGE_RESOLUTION|>--- conflicted
+++ resolved
@@ -46,13 +46,8 @@
 
         let maxTimes = Int.random(in: 10 ... 20)
         let configuration = Lambda.Configuration(lifecycle: .init(maxTimes: maxTimes))
-<<<<<<< HEAD
-        Lambda.run(configuration: configuration, handler: Handler())
-        XCTAssertEqual(server.requestCycles, maxTimes)
-=======
-        let result = Lambda.run(configuration: configuration, handlerType: TestBootstrapHandler.self)
-        assertLambdaLifecycleResult(result, shoudHaveRun: maxTimes)
->>>>>>> 454fe2e0
+        Lambda.run(configuration: configuration, handlerType: TestBootstrapHandler.self)
+        XCTAssertEqual(server.requestCycles, maxTimes)
     }
 
     @available(macOS 12, iOS 15, tvOS 15, watchOS 8, *)
@@ -65,25 +60,7 @@
             typealias In = String
             typealias Out = Void
 
-<<<<<<< HEAD
-            func handle(context: Lambda.Context, event: String, callback: (Result<Void, Error>) -> Void) {
-                callback(.success(()))
-            }
-        }
-
-        let maxTimes = Int.random(in: 1 ... 10)
-        let configuration = Lambda.Configuration(lifecycle: .init(maxTimes: maxTimes))
-        Lambda.run(configuration: configuration, handler: Handler())
-        XCTAssertEqual(server.requestCycles, maxTimes)
-    }
-
-    func testCallbackFailure() {
-        let server = MockLambdaServer(behavior: Behavior(result: .failure(TestError("boom"))))
-        XCTAssertNoThrow(try server.start().wait())
-        defer { XCTAssertNoThrow(try server.stop().wait()) }
-=======
             var initialized = false
->>>>>>> 454fe2e0
 
             init(context: Lambda.InitializationContext) async throws {
                 XCTAssertFalse(self.initialized)
@@ -98,13 +75,8 @@
 
         let maxTimes = Int.random(in: 10 ... 20)
         let configuration = Lambda.Configuration(lifecycle: .init(maxTimes: maxTimes))
-<<<<<<< HEAD
-        let result = Lambda.run(configuration: configuration, handler: Handler())
-        XCTAssertEqual(server.requestCycles, maxTimes)
-=======
         let result = Lambda.run(configuration: configuration, handlerType: TestBootstrapHandler.self)
         assertLambdaLifecycleResult(result, shouldFailWithError: TestError("kaboom"))
->>>>>>> 454fe2e0
     }
 
     @available(macOS 12, iOS 15, tvOS 15, watchOS 8, *)
@@ -126,13 +98,8 @@
 
         let maxTimes = Int.random(in: 1 ... 10)
         let configuration = Lambda.Configuration(lifecycle: .init(maxTimes: maxTimes))
-<<<<<<< HEAD
-        let result = Lambda.run(configuration: configuration, factory: Handler.init)
-        XCTAssertEqual(server.requestCycles, maxTimes)
-=======
         let result = Lambda.run(configuration: configuration, handlerType: Handler.self)
-        assertLambdaLifecycleResult(result, shoudHaveRun: maxTimes)
->>>>>>> 454fe2e0
+        XCTAssertEqual(server.requestCycles, maxTimes)
     }
 
     @available(macOS 12, iOS 15, tvOS 15, watchOS 8, *)
@@ -152,14 +119,8 @@
 
         let maxTimes = Int.random(in: 1 ... 10)
         let configuration = Lambda.Configuration(lifecycle: .init(maxTimes: maxTimes))
-<<<<<<< HEAD
-        let result = Lambda.run(configuration: configuration, factory: Handler.init)
-        XCTAssertEqual(server.requestCycles, maxTimes)
-=======
-
         let result = Lambda.run(configuration: configuration, handlerType: Handler.self)
-        assertLambdaLifecycleResult(result, shoudHaveRun: maxTimes)
->>>>>>> 454fe2e0
+        XCTAssertEqual(server.requestCycles, maxTimes)
     }
 
     @available(macOS 12, iOS 15, tvOS 15, watchOS 8, *)
@@ -181,13 +142,8 @@
 
         let maxTimes = Int.random(in: 1 ... 10)
         let configuration = Lambda.Configuration(lifecycle: .init(maxTimes: maxTimes))
-<<<<<<< HEAD
-        let result = Lambda.run(configuration: configuration, factory: Handler.init)
-        XCTAssertEqual(server.requestCycles, maxTimes)
-=======
         let result = Lambda.run(configuration: configuration, handlerType: Handler.self)
-        assertLambdaLifecycleResult(result, shoudHaveRun: maxTimes)
->>>>>>> 454fe2e0
+        XCTAssertEqual(server.requestCycles, maxTimes)
     }
     #endif
 
@@ -209,15 +165,10 @@
 
         let maxTimes = Int.random(in: 1 ... 10)
         let configuration = Lambda.Configuration(lifecycle: .init(maxTimes: maxTimes))
-<<<<<<< HEAD
-        let result = Lambda.run(configuration: configuration, handler: Handler())
-        XCTAssertEqual(server.requestCycles, maxTimes)
-=======
         let result = Lambda.run(configuration: configuration, factory: { context in
             context.eventLoop.makeSucceededFuture(Handler())
         })
-        assertLambdaLifecycleResult(result, shoudHaveRun: maxTimes)
->>>>>>> 454fe2e0
+        XCTAssertEqual(server.requestCycles, maxTimes)
     }
 
     func testVoidEventLoopSuccess() {
@@ -236,15 +187,10 @@
 
         let maxTimes = Int.random(in: 1 ... 10)
         let configuration = Lambda.Configuration(lifecycle: .init(maxTimes: maxTimes))
-<<<<<<< HEAD
-        let result = Lambda.run(configuration: configuration, handler: Handler())
-        XCTAssertEqual(server.requestCycles, maxTimes)
-=======
         let result = Lambda.run(configuration: configuration, factory: { context in
             context.eventLoop.makeSucceededFuture(Handler())
         })
-        assertLambdaLifecycleResult(result, shoudHaveRun: maxTimes)
->>>>>>> 454fe2e0
+        XCTAssertEqual(server.requestCycles, maxTimes)
     }
 
     func testEventLoopFailure() {
@@ -263,54 +209,6 @@
 
         let maxTimes = Int.random(in: 1 ... 10)
         let configuration = Lambda.Configuration(lifecycle: .init(maxTimes: maxTimes))
-<<<<<<< HEAD
-        let result = Lambda.run(configuration: configuration, handler: Handler())
-        XCTAssertEqual(server.requestCycles, maxTimes)
-    }
-
-    // MARK: - Closure
-
-    func testClosureSuccess() {
-        let server = MockLambdaServer(behavior: Behavior())
-        XCTAssertNoThrow(try server.start().wait())
-        defer { XCTAssertNoThrow(try server.stop().wait()) }
-
-        let maxTimes = Int.random(in: 1 ... 10)
-        let configuration = Lambda.Configuration(lifecycle: .init(maxTimes: maxTimes))
-        let result = Lambda.run(configuration: configuration) { (_, event: String, callback) in
-            callback(.success(event))
-        }
-        XCTAssertEqual(server.requestCycles, maxTimes)
-    }
-
-    func testVoidClosureSuccess() {
-        let server = MockLambdaServer(behavior: Behavior(result: .success(nil)))
-        XCTAssertNoThrow(try server.start().wait())
-        defer { XCTAssertNoThrow(try server.stop().wait()) }
-
-        let maxTimes = Int.random(in: 1 ... 10)
-        let configuration = Lambda.Configuration(lifecycle: .init(maxTimes: maxTimes))
-        let result = Lambda.run(configuration: configuration) { (_, _: String, callback) in
-            callback(.success(()))
-        }
-        XCTAssertEqual(server.requestCycles, maxTimes)
-    }
-
-    func testClosureFailure() {
-        let server = MockLambdaServer(behavior: Behavior(result: .failure(TestError("boom"))))
-        XCTAssertNoThrow(try server.start().wait())
-        defer { XCTAssertNoThrow(try server.stop().wait()) }
-
-        let maxTimes = Int.random(in: 1 ... 10)
-        let configuration = Lambda.Configuration(lifecycle: .init(maxTimes: maxTimes))
-        let result: Result<Int, Error> = Lambda.run(configuration: configuration) { (_, _: String, callback: (Result<String, Error>) -> Void) in
-            callback(.failure(TestError("boom")))
-        }
-        XCTAssertEqual(server.requestCycles, maxTimes)
-    }
-
-    func testBootstrapFailure() {
-=======
         let result = Lambda.run(configuration: configuration, factory: { context in
             context.eventLoop.makeSucceededFuture(Handler())
         })
@@ -318,7 +216,6 @@
     }
 
     func testEventLoopBootstrapFailure() {
->>>>>>> 454fe2e0
         let server = MockLambdaServer(behavior: FailedBootstrapBehavior())
         XCTAssertNoThrow(try server.start().wait())
         defer { XCTAssertNoThrow(try server.stop().wait()) }
