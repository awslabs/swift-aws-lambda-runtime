--- conflicted
+++ resolved
@@ -15,13 +15,10 @@
 @testable import AWSLambdaRuntimeCore
 import Foundation // for JSON
 import Logging
+import NIOConcurrencyHelpers
 import NIOCore
+import NIOPosix
 import NIOHTTP1
-<<<<<<< HEAD
-import NIOConcurrencyHelpers
-=======
-import NIOPosix
->>>>>>> 454fe2e0
 
 internal final class MockLambdaServer {
     private let logger = Logger(label: "MockLambdaServer")
@@ -101,11 +98,7 @@
     
     private var pending = CircularBuffer<(head: HTTPRequestHead, body: ByteBuffer?)>()
 
-<<<<<<< HEAD
-    public init(logger: Logger, keepAlive: Bool, counter: NIOAtomic<Int>, behavior: LambdaServerBehavior) {
-=======
-    init(logger: Logger, keepAlive: Bool, behavior: LambdaServerBehavior) {
->>>>>>> 454fe2e0
+    init(logger: Logger, keepAlive: Bool, counter: NIOAtomic<Int>, behavior: LambdaServerBehavior) {
         self.logger = logger
         self.keepAlive = keepAlive
         self.counter = counter
