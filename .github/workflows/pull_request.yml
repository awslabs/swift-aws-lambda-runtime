name: PR

on:
  pull_request:
    types: [opened, reopened, synchronize]

jobs:
  soundness:
    name: Soundness
    uses: swiftlang/github-workflows/.github/workflows/soundness.yml@main
    with:
      license_header_check_project_name: "SwiftAWSLambdaRuntime"
      shell_check_enabled: true
      python_lint_check_enabled: true
      api_breakage_check_container_image: "swiftlang/swift:nightly-6.1-jammy"
      docs_check_container_image: "swift:6.0-noble"
      format_check_container_image: "swiftlang/swift:nightly-6.1-jammy"
      yamllint_check_enabled: true

  unit-tests:
    name: Unit tests
    uses: apple/swift-nio/.github/workflows/unit_tests.yml@main
    with:
      linux_5_9_enabled: false
      linux_5_10_enabled: false
      linux_nightly_next_arguments_override: "--explicit-target-dependency-import-check error"
      linux_nightly_main_arguments_override: "--explicit-target-dependency-import-check error"

  integration-tests:
    name: Integration Tests
    uses: ./.github/workflows/integration_tests.yml
    with:
      name: "Integration tests"
      examples_enabled: true
      matrix_linux_command: "LAMBDA_USE_LOCAL_DEPS=../.. swift build"
      # We pass the list of examples here, but we can't pass an array as argument
      # Instead, we pass a String with a valid JSON array.
      # The workaround is mentioned here https://github.com/orgs/community/discussions/11692
<<<<<<< HEAD
      examples: "[ 'APIGateway', 'APIGateway+LambdaAuthorizer', 'BackgroundTasks', 'HelloJSON', 'HelloWorld', 'ResourcesPackaging', 'S3EventNotifier', 'S3_AWSSDK', 'S3_Soto', 'ServiceLifecycle', 'Streaming', 'Testing', 'Tutorial' ]"
=======
      examples: "[ 'APIGateway', 'APIGateway+LambdaAuthorizer', 'BackgroundTasks', 'HelloJSON', 'HelloWorld', 'ResourcesPackaging', 'S3EventNotifier', 'S3_AWSSDK', 'S3_Soto', 'Streaming', 'StreamingFromEvent', 'Testing', 'Tutorial' ]"
>>>>>>> 412a345b
      archive_plugin_examples: "[ 'HelloWorld', 'ResourcesPackaging' ]"
      archive_plugin_enabled: true

  swift-6-language-mode:
    name: Swift 6 Language Mode
    uses: apple/swift-nio/.github/workflows/swift_6_language_mode.yml@main

  semver-label-check:
    name: Semantic Version label check
    runs-on: ubuntu-latest
    timeout-minutes: 1
    steps:
      - name: Checkout repository
        uses: actions/checkout@v4
        with:
          persist-credentials: false
      - name: Check for Semantic Version label
        uses: apple/swift-nio/.github/actions/pull_request_semver_label_checker@main

  # until there is a support for musl in swiftlang/github-workflows
  # https://github.com/swiftlang/github-workflows/issues/34
  musl:
    runs-on: ubuntu-latest
    container: swift:6.0.2-noble
    timeout-minutes: 30
    steps:
      - name: Check out code
        uses: actions/checkout@v4
      - name: Install SDK
        run: swift sdk install https://download.swift.org/swift-6.0.2-release/static-sdk/swift-6.0.2-RELEASE/swift-6.0.2-RELEASE_static-linux-0.0.1.artifactbundle.tar.gz --checksum aa5515476a403797223fc2aad4ca0c3bf83995d5427fb297cab1d93c68cee075
      - name: Build
        run: swift build --swift-sdk x86_64-swift-linux-musl<|MERGE_RESOLUTION|>--- conflicted
+++ resolved
@@ -36,11 +36,7 @@
       # We pass the list of examples here, but we can't pass an array as argument
       # Instead, we pass a String with a valid JSON array.
       # The workaround is mentioned here https://github.com/orgs/community/discussions/11692
-<<<<<<< HEAD
-      examples: "[ 'APIGateway', 'APIGateway+LambdaAuthorizer', 'BackgroundTasks', 'HelloJSON', 'HelloWorld', 'ResourcesPackaging', 'S3EventNotifier', 'S3_AWSSDK', 'S3_Soto', 'ServiceLifecycle', 'Streaming', 'Testing', 'Tutorial' ]"
-=======
-      examples: "[ 'APIGateway', 'APIGateway+LambdaAuthorizer', 'BackgroundTasks', 'HelloJSON', 'HelloWorld', 'ResourcesPackaging', 'S3EventNotifier', 'S3_AWSSDK', 'S3_Soto', 'Streaming', 'StreamingFromEvent', 'Testing', 'Tutorial' ]"
->>>>>>> 412a345b
+      examples: "[ 'APIGateway', 'APIGateway+LambdaAuthorizer', 'BackgroundTasks', 'HelloJSON', 'HelloWorld', 'ResourcesPackaging', 'S3EventNotifier', 'S3_AWSSDK', 'S3_Soto', 'Streaming', 'StreamingFromEvent', 'ServiceLifecycle', 'Testing', 'Tutorial' ]"
       archive_plugin_examples: "[ 'HelloWorld', 'ResourcesPackaging' ]"
       archive_plugin_enabled: true
 
