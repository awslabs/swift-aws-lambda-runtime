--- conflicted
+++ resolved
@@ -35,11 +35,7 @@
       # We pass the list of examples here, but we can't pass an array as argument
       # Instead, we pass a String with a valid JSON array.
       # The workaround is mentioned here https://github.com/orgs/community/discussions/11692
-<<<<<<< HEAD
-      examples: "[ 'HelloWorld', 'APIGateway','S3_AWSSDK', 'S3_Soto', 'Streaming' ]"
-=======
-      examples: "[ 'HelloWorld', 'APIGateway','S3_AWSSDK', 'S3_Soto', 'BackgroundTasks' ]"
->>>>>>> ca82709a
+      examples: "[ 'HelloWorld', 'APIGateway','S3_AWSSDK', 'S3_Soto', 'Streaming', 'BackgroundTasks' ]"
 
       archive_plugin_enabled: true
 
