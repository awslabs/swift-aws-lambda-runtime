> [!IMPORTANT]
> The documentation included here refers to the Swift AWS Lambda Runtime v2 (code from the main branch). If you're developing for the runtime v1.x, check this [readme](https://github.com/swift-server/swift-aws-lambda-runtime/blob/v1/readme.md) instead.

> [!WARNING]
> The Swift AWS Runtime v2 is work in progress. We will add more documentation and code examples over time.

## Table of Content 

- [Table of Content](#table-of-content)
- [The Swift AWS Lambda Runtime](#the-swift-aws-lambda-runtime)
- [Pre-requisites](#pre-requisites)
- [Getting started](#getting-started)
- [Developing your Swift Lambda functions](#developing-your-swift-lambda-functions)
  * [Receive and respond with JSON objects](#receive-and-respond-with-json-objects)
  * [Lambda Streaming Response](#lambda-streaming-response)
  * [Integration with AWS Services](#integration-with-aws-services)
  * [Integration with Swift Service LifeCycle](#integration-with-swift-service-lifecycle)
  * [Use Lambda Background Tasks](#use-lambda-background-tasks)
- [Testing Locally](#testing-locally)
  * [Modifying the local endpoint](#modifying-the-local-endpoint)
- [Deploying your Swift Lambda functions](#deploying-your-swift-lambda-functions)
  * [Prerequisites](#prerequisites)
  * [Choosing the AWS Region where to deploy](#choosing-the-aws-region-where-to-deploy)
  * [The Lambda execution IAM role](#the-lambda-execution-iam-role)
  * [Deploy your Lambda function using the AWS Console](#deploy-your-lambda-function-using-the-aws-console)
  * [The AWS Command Line Interface (CLI)](#the-aws-command-line-interface-cli)
  * [AWS Serverless Application Model (SAM)](#aws-serverless-application-model-sam)
  * [AWS Cloud Development Kit (CDK)](#aws-cloud-development-kit-cdk)
  * [Third-party tools](#third-party-tools)
- [Swift AWS Lambda Runtime - Design Principles](#swift-aws-lambda-runtime---design-principles)
  * [Key Design Principles](#key-design-principles)
  * [New Capabilities](#new-capabilities)

## The Swift AWS Lambda Runtime

Many modern systems have client components like iOS, macOS or watchOS applications as well as server components that those clients interact with. Serverless functions are often the easiest and most efficient way for client application developers to extend their applications into the cloud.

Serverless functions are increasingly becoming a popular choice for running event-driven or otherwise ad-hoc compute tasks in the cloud. They power mission critical microservices and data intensive workloads. In many cases, serverless functions allow developers to more easily scale and control compute costs given their on-demand nature.

When using serverless functions, attention must be given to resource utilization as it directly impacts the costs of the system. This is where Swift shines! With its low memory footprint, deterministic performance, and quick start time, Swift is a fantastic match for the serverless functions architecture.

Combine this with Swift's developer friendliness, expressiveness, and emphasis on safety, and we have a solution that is great for developers at all skill levels, scalable, and cost effective.

Swift AWS Lambda Runtime was designed to make building Lambda functions in Swift simple and safe. The library is an implementation of the [AWS Lambda Runtime API](https://docs.aws.amazon.com/lambda/latest/dg/runtimes-custom.html) and uses an embedded asynchronous HTTP Client based on [SwiftNIO](http://github.com/apple/swift-nio) that is fine-tuned for performance in the AWS Runtime context. The library provides a multi-tier API that allows building a range of Lambda functions: From quick and simple closures to complex, performance-sensitive event handlers.

## Pre-requisites

- Ensure you have the Swift 6.x toolchain installed.  You can [install Swift toolchains](https://www.swift.org/install/macos/) from Swift.org

- When developing on macOS, be sure you use macOS 15 (Sequoia) or a more recent macOS version.

- To build and archive your Lambda function, you need to [install docker](https://docs.docker.com/desktop/install/mac-install/).

- To deploy the Lambda function and invoke it, you must have [an AWS account](https://docs.aws.amazon.com/accounts/latest/reference/manage-acct-creating.html) and [install and configure the `aws` command line](https://docs.aws.amazon.com/cli/latest/userguide/getting-started-install.html).

- Some examples are using [AWS SAM](https://aws.amazon.com/serverless/sam/). Install the [SAM CLI](https://docs.aws.amazon.com/serverless-application-model/latest/developerguide/install-sam-cli.html) before deploying these examples.

## Getting started

To get started, read [the Swift AWS Lambda runtime v1 tutorial](https://swiftpackageindex.com/swift-server/swift-aws-lambda-runtime/1.0.0-alpha.3/tutorials/table-of-content). It provides developers with detailed step-by-step instructions to develop, build, and deploy a Lambda function.

Or, if you're impatient to start with runtime v2, try these six steps:

The `Examples/_MyFirstFunction` contains a script that goes through the steps described in this section.

If you are really impatient, just type:

```bash
cd Examples/_MyFirstFunction
./create_and_deploy_function.sh
```

Otherwise, continue reading.

1. Create a new Swift executable project

```bash
mkdir MyLambda && cd MyLambda
swift package init --type executable
```

2. Prepare your `Package.swift` file

    2.1 Add the Swift AWS Lambda Runtime as a dependency

    ```bash
    swift package add-dependency https://github.com/swift-server/swift-aws-lambda-runtime.git --branch main
    swift package add-target-dependency AWSLambdaRuntime MyLambda --package swift-aws-lambda-runtime
    ```

    2.2 (Optional - only on macOS) Add `platforms` after `name`

    ```
        platforms: [.macOS(.v15)],
    ```

    2.3 Your `Package.swift` file must look like this

    ```swift
    // swift-tools-version: 6.0

    import PackageDescription

    let package = Package(
        name: "MyLambda",
        platforms: [.macOS(.v15)],
        dependencies: [
            .package(url: "https://github.com/swift-server/swift-aws-lambda-runtime.git", branch: "main"),
        ],
        targets: [
            .executableTarget(
                name: "MyLambda",
                dependencies: [
                    .product(name: "AWSLambdaRuntime", package: "swift-aws-lambda-runtime"),
                ]
                ),
        ]
    )
    ```

3. Scaffold a minimal Lambda function

The runtime comes with a plugin to generate the code of a simple AWS Lambda function:

```bash
swift package lambda-init --allow-writing-to-package-directory
```

Your `Sources/main.swift` file must look like this.

```swift
import AWSLambdaRuntime

// in this example we are receiving and responding with strings

let runtime = LambdaRuntime {
    (event: String, context: LambdaContext) in
        return String(event.reversed())
}

try await runtime.run()
```

4. Build & archive the package

The runtime comes with a plugin to compile on Amazon Linux and create a ZIP archive:

```bash
swift package archive --allow-network-connections docker
```

If there is no error, the ZIP archive is ready to deploy.
The ZIP file is located at `.build/plugins/AWSLambdaPackager/outputs/AWSLambdaPackager/MyLambda/MyLambda.zip`

5. Deploy to AWS

There are multiple ways to deploy to AWS ([SAM](https://docs.aws.amazon.com/serverless-application-model/latest/developerguide/what-is-sam.html), [Terraform](https://developer.hashicorp.com/terraform/tutorials/aws-get-started), [AWS Cloud Development Kit (CDK)](https://docs.aws.amazon.com/cdk/v2/guide/getting_started.html), [AWS Console](https://docs.aws.amazon.com/lambda/latest/dg/getting-started.html)) that are covered later in this doc.

Here is how to deploy using the `aws` command line.

```bash
aws lambda create-function \
--function-name MyLambda \
--zip-file fileb://.build/plugins/AWSLambdaPackager/outputs/AWSLambdaPackager/MyLambda/MyLambda.zip \
--runtime provided.al2 \
--handler provided  \
--architectures arm64 \
--role arn:aws:iam::<YOUR_ACCOUNT_ID>:role/lambda_basic_execution
```

The `--architectures` flag is only required when you build the binary on an Apple Silicon machine (Apple M1 or more recent). It defaults to `x64`.

Be sure to replace <YOUR_ACCOUNT_ID> with your actual AWS account ID (for example: 012345678901).

6. Invoke your Lambda function

```bash
aws lambda invoke \
--function-name MyLambda \
--payload $(echo \"Hello World\" | base64)  \
out.txt && cat out.txt && rm out.txt
```

This should print

```
{
    "StatusCode": 200,
    "ExecutedVersion": "$LATEST"
}
"dlroW olleH"
```

## Developing your Swift Lambda functions

### Receive and respond with JSON objects

Typically, your Lambda functions will receive an input parameter expressed as JSON and will respond with some other JSON. The Swift AWS Lambda runtime automatically takes care of encoding and decoding JSON objects when your Lambda function handler accepts `Decodable` and returns `Encodable` conforming types.

Here is an example of a minimal function that accepts a JSON object as input and responds with another JSON object.

```swift
import AWSLambdaRuntime

// the data structure to represent the input parameter
struct HelloRequest: Decodable {
    let name: String
    let age: Int
}

// the data structure to represent the output response
struct HelloResponse: Encodable {
    let greetings: String
}

// the Lambda runtime
let runtime = LambdaRuntime {
    (event: HelloRequest, context: LambdaContext) in

    HelloResponse(
        greetings: "Hello \(event.name). You look \(event.age > 30 ? "younger" : "older") than your age."
    )
}

// start the loop
try await runtime.run()
```

You can learn how to deploy and invoke this function in [the Hello JSON example README file](Examples/HelloJSON/README.md).

### Lambda Streaming Response

You can configure your Lambda function to stream response payloads back to clients. Response streaming can benefit latency sensitive applications by improving time to first byte (TTFB) performance. This is because you can send partial responses back to the client as they become available. Additionally, you can use response streaming to build functions that return larger payloads. Response stream payloads have a soft limit of 20 MB as compared to the 6 MB limit for buffered responses. Streaming a response also means that your function doesn’t need to fit the entire response in memory. For very large responses, this can reduce the amount of memory you need to configure for your function.

Streaming responses incurs a cost. For more information, see [AWS Lambda Pricing](https://aws.amazon.com/lambda/pricing/).

You can stream responses through [Lambda function URLs](https://docs.aws.amazon.com/lambda/latest/dg/urls-configuration.html), the AWS SDK, or using the Lambda [InvokeWithResponseStream](https://docs.aws.amazon.com/lambda/latest/dg/API_InvokeWithResponseStream.html) API. In this example, we create an authenticated Lambda function URL.

Here is an example of a minimal function that streams 10 numbers with an interval of one second for each number.

```swift
import AWSLambdaRuntime
import NIOCore

struct SendNumbersWithPause: StreamingLambdaHandler {
    func handle(
        _ event: ByteBuffer,
        responseWriter: some LambdaResponseStreamWriter,
        context: LambdaContext
    ) async throws {
        for i in 1...10 {
            // Send partial data
            try await responseWriter.write(ByteBuffer(string: "\(i)\n"))
            // Perform some long asynchronous work
            try await Task.sleep(for: .milliseconds(1000))
        }
        // All data has been sent. Close off the response stream.
        try await responseWriter.finish()
    }
}

let runtime = LambdaRuntime.init(handler: SendNumbersWithPause())
try await runtime.run()
```

You can learn how to deploy and invoke this function in [the streaming example README file](Examples/Streaming/README.md).

### Integration with AWS Services

 Most Lambda functions are triggered by events originating in other AWS services such as `Amazon SNS`, `Amazon SQS` or `AWS APIGateway`.

 The [Swift AWS Lambda Events](http://github.com/swift-server/swift-aws-lambda-events) package includes an `AWSLambdaEvents` module that provides implementations for most common AWS event types further simplifying writing Lambda functions.

 Here is an example Lambda function invoked when the AWS APIGateway receives an HTTP request.

 ```swift
import AWSLambdaEvents
import AWSLambdaRuntime

let runtime = LambdaRuntime {
    (event: APIGatewayV2Request, context: LambdaContext) -> APIGatewayV2Response in

    APIGatewayV2Response(statusCode: .ok, body: "Hello World!")
}

try await runtime.run()
```

 You can learn how to deploy and invoke this function in [the API Gateway example README file](Examples/APIGateway/README.md).

### Integration with Swift Service LifeCycle

tbd + link to docc

### Use Lambda Background Tasks

Background tasks allow code to execute asynchronously after the main response has been returned, enabling additional processing without affecting response latency. This approach is ideal for scenarios like logging, data updates, or notifications that can be deferred. The code leverages Lambda's "Response Streaming" feature, which is effective for balancing real-time user responsiveness with the ability to perform extended tasks post-response. For more information about Lambda background tasks, see [this AWS blog post](https://aws.amazon.com/blogs/compute/running-code-after-returning-a-response-from-an-aws-lambda-function/).


Here is an example of a minimal function that waits 10 seconds after it returned a response but before the handler returns.
```swift
import AWSLambdaRuntime
import Foundation

struct BackgroundProcessingHandler: LambdaWithBackgroundProcessingHandler {
    struct Input: Decodable {
        let message: String
    }

    struct Greeting: Encodable {
        let echoedMessage: String
    }

    typealias Event = Input
    typealias Output = Greeting

    func handle(
        _ event: Event,
        outputWriter: some LambdaResponseWriter<Output>,
        context: LambdaContext
    ) async throws {
        // Return result to the Lambda control plane
        context.logger.debug("BackgroundProcessingHandler - message received")
        try await outputWriter.write(Greeting(echoedMessage: event.message))

        // Perform some background work, e.g:
        context.logger.debug("BackgroundProcessingHandler - response sent. Performing background tasks.")
        try await Task.sleep(for: .seconds(10))

        // Exit the function. All asynchronous work has been executed before exiting the scope of this function.
        // Follows structured concurrency principles.
        context.logger.debug("BackgroundProcessingHandler - Background tasks completed. Returning")
        return
    }
}

let adapter = LambdaCodableAdapter(handler: BackgroundProcessingHandler())
let runtime = LambdaRuntime.init(handler: adapter)
try await runtime.run()
```

You can learn how to deploy and invoke this function in [the background tasks example README file](Examples/BackgroundTasks/README.md).

## Testing Locally

Before deploying your code to AWS Lambda, you can test it locally by running the executable target on your local machine. It will look like this on CLI:

```sh
swift run
```

When not running inside a Lambda execution environment, it starts a local HTTP server listening on port 7000. You can invoke your local Lambda function by sending an HTTP POST request to `http://127.0.0.1:7000/invoke`.

The request must include the JSON payload expected as an `event` by your function. You can create a text file with the JSON payload documented by AWS or captured from a trace.  In this example, we used [the APIGatewayv2 JSON payload from the documentation](https://docs.aws.amazon.com/lambda/latest/dg/services-apigateway.html#apigateway-example-event), saved as `events/create-session.json` text file.

Then we use curl to invoke the local endpoint with the test JSON payload.

```sh
curl -v --header "Content-Type:\ application/json" --data @events/create-session.json http://127.0.0.1:7000/invoke
*   Trying 127.0.0.1:7000...
* Connected to 127.0.0.1 (127.0.0.1) port 7000
> POST /invoke HTTP/1.1
> Host: 127.0.0.1:7000
> User-Agent: curl/8.4.0
> Accept: */*
> Content-Type:\ application/json
> Content-Length: 1160
>
< HTTP/1.1 200 OK
< content-length: 247
<
* Connection #0 to host 127.0.0.1 left intact
{"statusCode":200,"isBase64Encoded":false,"body":"...","headers":{"Access-Control-Allow-Origin":"*","Content-Type":"application\/json; charset=utf-8","Access-Control-Allow-Headers":"*"}}
```
### Modifying the local endpoint

By default, when using the local Lambda server, it listens on the `/invoke` endpoint.

Some testing tools, such as the [AWS Lambda runtime interface emulator](https://docs.aws.amazon.com/lambda/latest/dg/images-test.html), require a different endpoint. In that case, you can use the `LOCAL_LAMBDA_SERVER_INVOCATION_ENDPOINT` environment variable to force the runtime to listen on a different endpoint.

Example:

```sh
LOCAL_LAMBDA_SERVER_INVOCATION_ENDPOINT=/2015-03-31/functions/function/invocations swift run
```

## Deploying your Swift Lambda functions

There is a full deployment guide available in [the documentation](https://swiftpackageindex.com/swift-server/swift-aws-lambda-runtime/main/documentation/awslambdaruntime).

> [!NOTE]
> We will add the deep link to the correct page once published on the [Swift Package Index](https://swiftpackageindex.com/swift-server/swift-aws-lambda-runtime).

There are multiple ways to deploy your Swift code to AWS Lambda. The very first time, you'll probably use the AWS Console to create a new Lambda function and upload your code as a zip file. However, as you iterate on your code, you'll want to automate the deployment process.

To take full advantage of the cloud, we recommend using Infrastructure as Code (IaC) tools like the [AWS Serverless Application Model (SAM)](https://aws.amazon.com/serverless/sam/) or [AWS Cloud Development Kit (CDK)](https://aws.amazon.com/cdk/). These tools allow you to define your infrastructure and deployment process as code, which can be version-controlled and automated.

Alternatively, you might also consider using popular third-party tools like [Serverless Framework](https://www.serverless.com/), [Terraform](https://www.terraform.io/), or [Pulumi](https://www.pulumi.com/) to deploy Lambda functions and create and manage AWS infrastructure.

Here is a short example that shows how to deploy using SAM.

**Prerequisites** : Install the [SAM CLI](https://docs.aws.amazon.com/serverless-application-model/latest/developerguide/install-sam-cli.html)

When using SAM, you describe your deployment in a YAML text file.
The [API Gateway example directory](Examples/APIGateway/template.yaml) contains a file named `template.yaml` that you can use as a starting point.

To deploy your Lambda function and create the infrastructure, type the following `sam` command.

```bash
sam deploy \
--resolve-s3 \
--template-file template.yaml \
--stack-name APIGatewayLambda \
--capabilities CAPABILITY_IAM 
```

<<<<<<< HEAD
At the end of the deployment, the script lists the API Gateway endpoint.
The output is similar to this one.
=======
The `--architectures` flag is only required when you build the binary on an Apple Silicon machine (Apple M1 or more recent). It defaults to `x64`.

To update the function, use the `update-function-code` command.

```sh
aws lambda update-function-code \
--function-name MyLambda \
--zip-file fileb://.build/plugins/AWSLambdaPackager/outputs/AWSLambdaPackager/MyLambda/MyLambda.zip
```

#### Invoke the function 

Use the `invoke-function` command to invoke the function. You can pass a well-formed JSON payload as input to the function. The payload must be encoded in base64. The CLI returns the status code and stores the response in a file.

```sh
# invoke the function
aws lambda invoke \
--function-name MyLambda \
--payload $(echo \"Swift Lambda function\" | base64)  \
out.txt
>>>>>>> 383bb35a

```
-----------------------------------------------------------------------------------------------------------------------------
Outputs                                                                                                                     
-----------------------------------------------------------------------------------------------------------------------------
Key                 APIGatewayEndpoint                                                                                      
Description         API Gateway endpoint URL"                                                                                
Value               https://a5q74es3k2.execute-api.us-east-1.amazonaws.com                                                  
-----------------------------------------------------------------------------------------------------------------------------
```

<<<<<<< HEAD
Please refer to the full deployment guide available in [the documentation](https://swiftpackageindex.com/swift-server/swift-aws-lambda-runtime/main/documentation/awslambdaruntime) for more details.
=======
### Deploy your Lambda function with AWS Serverless Application Model (SAM)

AWS Serverless Application Model (SAM) is an open-source framework for building serverless applications. It provides a simplified way to define the Amazon API Gateway APIs, AWS Lambda functions, and Amazon DynamoDB tables needed by your serverless application. You can define your serverless application in a single file, and SAM will use it to deploy your function and all its dependencies.

To use SAM, you need to [install the SAM CLI](https://docs.aws.amazon.com/serverless-application-model/latest/developerguide/serverless-sam-cli-install.html) on your machine. The SAM CLI provides a set of commands to package, deploy, and manage your serverless applications.

Use SAM when you want to deploy more than a Lambda function. SAM helps you to create additional resources like an API Gateway, an S3 bucket, or a DynamoDB table, and manage the permissions between them.

#### Create the function

When using SAM, you describe the infrastructure you want to deploy in a YAML file. The file contains the definition of the Lambda function, the IAM role, and the permissions needed by the function. The SAM CLI uses this file to package and deploy your function.

You can create a SAM template to define a REST API implemented by AWS API Gateway and a Lambda function with the following command

```sh
cat <<EOF > template.yaml
AWSTemplateFormatVersion: '2010-09-09'
Transform: AWS::Serverless-2016-10-31
Description: SAM Template for APIGateway Lambda Example

Resources:
  # Lambda function
  APIGatewayLambda:
    Type: AWS::Serverless::Function
    Properties:
      # the directory name and ZIP file names depends on the Swift executable target name
      CodeUri: .build/plugins/AWSLambdaPackager/outputs/AWSLambdaPackager/APIGatewayLambda/APIGatewayLambda.zip
      Timeout: 60
      Handler: swift.bootstrap  # ignored by the Swift runtime
      Runtime: provided.al2
      MemorySize: 512
      Architectures:
        - arm64
      # The events that will trigger this function  
      Events:
        HttpApiEvent:
          Type: HttpApi # AWS API Gateway v2

Outputs:
  # display API Gateway endpoint
  APIGatewayEndpoint:
    Description: API Gateway endpoint UR"
    Value: !Sub "https://${ServerlessHttpApi}.execute-api.${AWS::Region}.amazonaws.com"
EOF
```

The Lambda function must accept an APIGateway v2 JSON payload as input parameter and return a valid APIGAteway v2 JSON response.  See the example code in the [APIGateway example README file](Examples/APIGateway/README.md).

To deploy the function with SAM, use the `sam deploy` command. The very first time you deploy a function, you must use the `--guided` flag to configure the deployment. The command will ask you a series of questions to configure the deployment.


Here is the command to deploy the function with SAM:

```sh
# start the first deployment 
sam deploy --guided 

Configuring SAM deploy
======================

        Looking for config file [samconfig.toml] :  Not found

        Setting default arguments for 'sam deploy'
        =========================================
        Stack Name [sam-app]: APIGAtewayLambda
        AWS Region [us-east-1]: 
        #Shows you resources changes to be deployed and require a 'Y' to initiate deploy
        Confirm changes before deploy [y/N]: n
        #SAM needs permission to be able to create roles to connect to the resources in your template
        Allow SAM CLI IAM role creation [Y/n]: y
        #Preserves the state of previously provisioned resources when an operation fails
        Disable rollback [y/N]: n
        APIGatewayLambda has no authentication. Is this okay? [y/N]: y
        Save arguments to configuration file [Y/n]: y
        SAM configuration file [samconfig.toml]: 
        SAM configuration environment [default]: 

        Looking for resources needed for deployment:

(redacted for brevity)

CloudFormation outputs from deployed stack
--------------------------------------------------------------------------------
Outputs                                                                                                                                         
--------------------------------------------------------------------------------
Key                 APIGatewayEndpoint                                                                                                          
Description         API Gateway endpoint UR"                                                                                                    
Value               https://59i4uwbuj2.execute-api.us-east-1.amazonaws.com                                                                      
--------------------------------------------------------------------------------


Successfully created/updated stack - APIGAtewayLambda in us-east-1        
```

To update your function or any other AWS service defined in your YAML file, you can use the `sam deploy` command without the `--guided` flag.

#### Invoke the function

SAM allows to invoke the function locally and remotely. 

Local invocations allows to test your code before uploading it. It requires docker to run.

```sh
sam local
```

Remote invocations are done with the `sam invoke` command.

```sh
sam invoke
```

SAM allows you to access the function logs from Amazon Cloudwatch.

```sh
sam logs
```

#### Delete the function

SAM allows you to delete your function and all infrastructure that is defined in the YAML template with just one command.

```sh
sam delete
```

### Deploy your Lambda function with AWS Cloud Development Kit (CDK)

TODO

#### Create the function 

#### Invoke the function 

#### Delete the function

### Third-party tools

TODO
>>>>>>> 383bb35a

## Swift AWS Lambda Runtime - Design Principles

The [design document](Sources/AWSLambdaRuntimeCore/Documentation.docc/Proposals/0001-v2-api.md) details the v2 API proposal for the swift-aws-lambda-runtime library, which aims to enhance the developer experience for building serverless functions in Swift.

The proposal has been reviewed and [incorporated feedback from the community](https://forums.swift.org/t/aws-lambda-v2-api-proposal/73819). The full v2 API design document is available [in this repository](Sources/AWSLambdaRuntimeCore/Documentation.docc/Proposals/0001-v2-api.md).

### Key Design Principles

The v2 API prioritizes the following principles:

- Readability and Maintainability: Extensive use of `async`/`await` improves code clarity and simplifies maintenance.

- Developer Control: Developers own the `main()` function and have the flexibility to inject dependencies into the `LambdaRuntime`. This allows you to manage service lifecycles efficiently using [Swift Service Lifecycle](https://github.com/swift-server/swift-service-lifecycle) for structured concurrency.

- Simplified Codable Support: The `LambdaCodableAdapter` struct eliminates the need for verbose boilerplate code when encoding and decoding events and responses.

### New Capabilities

The v2 API introduces two new features:

[Response Streaming](https://aws.amazon.com/blogs/compute/introducing-aws-lambda-response-streaming/]): This functionality is ideal for handling large responses that need to be sent incrementally.  

[Background Work](https://aws.amazon.com/blogs/compute/running-code-after-returning-a-response-from-an-aws-lambda-function/): Schedule tasks to run after returning a response to the AWS Lambda control plane.

These new capabilities provide greater flexibility and control when building serverless functions in Swift with the swift-aws-lambda-runtime library.<|MERGE_RESOLUTION|>--- conflicted
+++ resolved
@@ -4,32 +4,15 @@
 > [!WARNING]
 > The Swift AWS Runtime v2 is work in progress. We will add more documentation and code examples over time.
 
-## Table of Content 
-
-- [Table of Content](#table-of-content)
+This guide contains the follwoing sections:
+
 - [The Swift AWS Lambda Runtime](#the-swift-aws-lambda-runtime)
 - [Pre-requisites](#pre-requisites)
 - [Getting started](#getting-started)
 - [Developing your Swift Lambda functions](#developing-your-swift-lambda-functions)
-  * [Receive and respond with JSON objects](#receive-and-respond-with-json-objects)
-  * [Lambda Streaming Response](#lambda-streaming-response)
-  * [Integration with AWS Services](#integration-with-aws-services)
-  * [Integration with Swift Service LifeCycle](#integration-with-swift-service-lifecycle)
-  * [Use Lambda Background Tasks](#use-lambda-background-tasks)
 - [Testing Locally](#testing-locally)
-  * [Modifying the local endpoint](#modifying-the-local-endpoint)
 - [Deploying your Swift Lambda functions](#deploying-your-swift-lambda-functions)
-  * [Prerequisites](#prerequisites)
-  * [Choosing the AWS Region where to deploy](#choosing-the-aws-region-where-to-deploy)
-  * [The Lambda execution IAM role](#the-lambda-execution-iam-role)
-  * [Deploy your Lambda function using the AWS Console](#deploy-your-lambda-function-using-the-aws-console)
-  * [The AWS Command Line Interface (CLI)](#the-aws-command-line-interface-cli)
-  * [AWS Serverless Application Model (SAM)](#aws-serverless-application-model-sam)
-  * [AWS Cloud Development Kit (CDK)](#aws-cloud-development-kit-cdk)
-  * [Third-party tools](#third-party-tools)
-- [Swift AWS Lambda Runtime - Design Principles](#swift-aws-lambda-runtime---design-principles)
-  * [Key Design Principles](#key-design-principles)
-  * [New Capabilities](#new-capabilities)
+- [Swift AWS Lambda Runtime - Design Principles](#swift-aws-lambda-runtime---design-principles)% 
 
 ## The Swift AWS Lambda Runtime
 
@@ -414,31 +397,8 @@
 --capabilities CAPABILITY_IAM 
 ```
 
-<<<<<<< HEAD
 At the end of the deployment, the script lists the API Gateway endpoint.
 The output is similar to this one.
-=======
-The `--architectures` flag is only required when you build the binary on an Apple Silicon machine (Apple M1 or more recent). It defaults to `x64`.
-
-To update the function, use the `update-function-code` command.
-
-```sh
-aws lambda update-function-code \
---function-name MyLambda \
---zip-file fileb://.build/plugins/AWSLambdaPackager/outputs/AWSLambdaPackager/MyLambda/MyLambda.zip
-```
-
-#### Invoke the function 
-
-Use the `invoke-function` command to invoke the function. You can pass a well-formed JSON payload as input to the function. The payload must be encoded in base64. The CLI returns the status code and stores the response in a file.
-
-```sh
-# invoke the function
-aws lambda invoke \
---function-name MyLambda \
---payload $(echo \"Swift Lambda function\" | base64)  \
-out.txt
->>>>>>> 383bb35a
 
 ```
 -----------------------------------------------------------------------------------------------------------------------------
@@ -450,149 +410,7 @@
 -----------------------------------------------------------------------------------------------------------------------------
 ```
 
-<<<<<<< HEAD
 Please refer to the full deployment guide available in [the documentation](https://swiftpackageindex.com/swift-server/swift-aws-lambda-runtime/main/documentation/awslambdaruntime) for more details.
-=======
-### Deploy your Lambda function with AWS Serverless Application Model (SAM)
-
-AWS Serverless Application Model (SAM) is an open-source framework for building serverless applications. It provides a simplified way to define the Amazon API Gateway APIs, AWS Lambda functions, and Amazon DynamoDB tables needed by your serverless application. You can define your serverless application in a single file, and SAM will use it to deploy your function and all its dependencies.
-
-To use SAM, you need to [install the SAM CLI](https://docs.aws.amazon.com/serverless-application-model/latest/developerguide/serverless-sam-cli-install.html) on your machine. The SAM CLI provides a set of commands to package, deploy, and manage your serverless applications.
-
-Use SAM when you want to deploy more than a Lambda function. SAM helps you to create additional resources like an API Gateway, an S3 bucket, or a DynamoDB table, and manage the permissions between them.
-
-#### Create the function
-
-When using SAM, you describe the infrastructure you want to deploy in a YAML file. The file contains the definition of the Lambda function, the IAM role, and the permissions needed by the function. The SAM CLI uses this file to package and deploy your function.
-
-You can create a SAM template to define a REST API implemented by AWS API Gateway and a Lambda function with the following command
-
-```sh
-cat <<EOF > template.yaml
-AWSTemplateFormatVersion: '2010-09-09'
-Transform: AWS::Serverless-2016-10-31
-Description: SAM Template for APIGateway Lambda Example
-
-Resources:
-  # Lambda function
-  APIGatewayLambda:
-    Type: AWS::Serverless::Function
-    Properties:
-      # the directory name and ZIP file names depends on the Swift executable target name
-      CodeUri: .build/plugins/AWSLambdaPackager/outputs/AWSLambdaPackager/APIGatewayLambda/APIGatewayLambda.zip
-      Timeout: 60
-      Handler: swift.bootstrap  # ignored by the Swift runtime
-      Runtime: provided.al2
-      MemorySize: 512
-      Architectures:
-        - arm64
-      # The events that will trigger this function  
-      Events:
-        HttpApiEvent:
-          Type: HttpApi # AWS API Gateway v2
-
-Outputs:
-  # display API Gateway endpoint
-  APIGatewayEndpoint:
-    Description: API Gateway endpoint UR"
-    Value: !Sub "https://${ServerlessHttpApi}.execute-api.${AWS::Region}.amazonaws.com"
-EOF
-```
-
-The Lambda function must accept an APIGateway v2 JSON payload as input parameter and return a valid APIGAteway v2 JSON response.  See the example code in the [APIGateway example README file](Examples/APIGateway/README.md).
-
-To deploy the function with SAM, use the `sam deploy` command. The very first time you deploy a function, you must use the `--guided` flag to configure the deployment. The command will ask you a series of questions to configure the deployment.
-
-
-Here is the command to deploy the function with SAM:
-
-```sh
-# start the first deployment 
-sam deploy --guided 
-
-Configuring SAM deploy
-======================
-
-        Looking for config file [samconfig.toml] :  Not found
-
-        Setting default arguments for 'sam deploy'
-        =========================================
-        Stack Name [sam-app]: APIGAtewayLambda
-        AWS Region [us-east-1]: 
-        #Shows you resources changes to be deployed and require a 'Y' to initiate deploy
-        Confirm changes before deploy [y/N]: n
-        #SAM needs permission to be able to create roles to connect to the resources in your template
-        Allow SAM CLI IAM role creation [Y/n]: y
-        #Preserves the state of previously provisioned resources when an operation fails
-        Disable rollback [y/N]: n
-        APIGatewayLambda has no authentication. Is this okay? [y/N]: y
-        Save arguments to configuration file [Y/n]: y
-        SAM configuration file [samconfig.toml]: 
-        SAM configuration environment [default]: 
-
-        Looking for resources needed for deployment:
-
-(redacted for brevity)
-
-CloudFormation outputs from deployed stack
---------------------------------------------------------------------------------
-Outputs                                                                                                                                         
---------------------------------------------------------------------------------
-Key                 APIGatewayEndpoint                                                                                                          
-Description         API Gateway endpoint UR"                                                                                                    
-Value               https://59i4uwbuj2.execute-api.us-east-1.amazonaws.com                                                                      
---------------------------------------------------------------------------------
-
-
-Successfully created/updated stack - APIGAtewayLambda in us-east-1        
-```
-
-To update your function or any other AWS service defined in your YAML file, you can use the `sam deploy` command without the `--guided` flag.
-
-#### Invoke the function
-
-SAM allows to invoke the function locally and remotely. 
-
-Local invocations allows to test your code before uploading it. It requires docker to run.
-
-```sh
-sam local
-```
-
-Remote invocations are done with the `sam invoke` command.
-
-```sh
-sam invoke
-```
-
-SAM allows you to access the function logs from Amazon Cloudwatch.
-
-```sh
-sam logs
-```
-
-#### Delete the function
-
-SAM allows you to delete your function and all infrastructure that is defined in the YAML template with just one command.
-
-```sh
-sam delete
-```
-
-### Deploy your Lambda function with AWS Cloud Development Kit (CDK)
-
-TODO
-
-#### Create the function 
-
-#### Invoke the function 
-
-#### Delete the function
-
-### Third-party tools
-
-TODO
->>>>>>> 383bb35a
 
 ## Swift AWS Lambda Runtime - Design Principles
 
