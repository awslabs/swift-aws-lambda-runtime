// swift-tools-version:5.2

import PackageDescription

let package = Package(
    name: "swift-aws-lambda-runtime",
<<<<<<< HEAD
    platforms: [
        .macOS(.v10_14), // TODO: should not be needed soon
    ],
=======
>>>>>>> f731664c
    products: [
        // this library exports `AWSLambdaRuntimeCore` and adds Foundation convenience methods
        .library(name: "AWSLambdaRuntime", targets: ["AWSLambdaRuntime"]),
        // this has all the main functionality for lambda and it does not link Foundation
        .library(name: "AWSLambdaRuntimeCore", targets: ["AWSLambdaRuntimeCore"]),
        // common AWS events
        .library(name: "AWSLambdaEvents", targets: ["AWSLambdaEvents"]),
        // for testing only
        .library(name: "AWSLambdaTesting", targets: ["AWSLambdaTesting"]),
    ],
    dependencies: [
        .package(url: "https://github.com/apple/swift-nio.git", .upToNextMajor(from: "2.17.0")),
//        .package(url: "https://github.com/pokryfka/swift-nio.git", .branch("feature/tracing")),
        .package(url: "https://github.com/apple/swift-log.git", .upToNextMajor(from: "1.0.0")),
        .package(url: "https://github.com/swift-server/swift-backtrace.git", .upToNextMajor(from: "1.1.0")),
        // TODO: use swift-tracing when available
        //.package(url: "https://github.com/pokryfka/aws-xray-sdk-swift.git", .upToNextMinor(from: "0.6.1")),
        .package(url: "https://github.com/pokryfka/aws-xray-sdk-swift.git", .branch("feature/foundation")),
    ],
    targets: [
        .target(name: "AWSLambdaRuntime", dependencies: [
            .byName(name: "AWSLambdaRuntimeCore"),
            .product(name: "NIO", package: "swift-nio"),
            .product(name: "NIOFoundationCompat", package: "swift-nio"),
        ]),
        .target(name: "AWSLambdaRuntimeCore", dependencies: [
            .product(name: "Logging", package: "swift-log"),
            .product(name: "Backtrace", package: "swift-backtrace"),
            .product(name: "NIOHTTP1", package: "swift-nio"),
            .product(name: "AWSXRaySDK", package: "aws-xray-sdk-swift"),
        ]),
        .testTarget(name: "AWSLambdaRuntimeCoreTests", dependencies: [
            .byName(name: "AWSLambdaRuntimeCore"),
            .product(name: "NIOTestUtils", package: "swift-nio"),
            .product(name: "NIOFoundationCompat", package: "swift-nio"),
        ]),
        .testTarget(name: "AWSLambdaRuntimeTests", dependencies: [
            .byName(name: "AWSLambdaRuntimeCore"),
            .byName(name: "AWSLambdaRuntime"),
            .product(name: "AWSXRayRecorder", package: "aws-xray-sdk-swift"),
        ]),
        .target(name: "AWSLambdaEvents", dependencies: []),
        .testTarget(name: "AWSLambdaEventsTests", dependencies: ["AWSLambdaEvents"]),
        // testing helper
        .target(name: "AWSLambdaTesting", dependencies: [
            .byName(name: "AWSLambdaRuntime"),
            .product(name: "NIO", package: "swift-nio"),
            .product(name: "AWSXRayRecorder", package: "aws-xray-sdk-swift"),
        ]),
        .testTarget(name: "AWSLambdaTestingTests", dependencies: ["AWSLambdaTesting"]),
        // for perf testing
        .target(name: "MockServer", dependencies: [
            .product(name: "NIOHTTP1", package: "swift-nio"),
        ]),
        .target(name: "StringSample", dependencies: ["AWSLambdaRuntime"]),
        .target(name: "CodableSample", dependencies: ["AWSLambdaRuntime"]),
    ]
)<|MERGE_RESOLUTION|>--- conflicted
+++ resolved
@@ -4,12 +4,6 @@
 
 let package = Package(
     name: "swift-aws-lambda-runtime",
-<<<<<<< HEAD
-    platforms: [
-        .macOS(.v10_14), // TODO: should not be needed soon
-    ],
-=======
->>>>>>> f731664c
     products: [
         // this library exports `AWSLambdaRuntimeCore` and adds Foundation convenience methods
         .library(name: "AWSLambdaRuntime", targets: ["AWSLambdaRuntime"]),
