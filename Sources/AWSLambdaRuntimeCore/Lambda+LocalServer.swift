//===----------------------------------------------------------------------===//
//
// This source file is part of the SwiftAWSLambdaRuntime open source project
//
// Copyright (c) 2020 Apple Inc. and the SwiftAWSLambdaRuntime project authors
// Licensed under Apache License v2.0
//
// See LICENSE.txt for license information
// See CONTRIBUTORS.txt for the list of SwiftAWSLambdaRuntime project authors
//
// SPDX-License-Identifier: Apache-2.0
//
//===----------------------------------------------------------------------===//

#if DEBUG
import Dispatch
import Logging
import NIO
import NIOConcurrencyHelpers
import NIOHTTP1

// This functionality is designed for local testing hence beind a #if DEBUG flag.
// For example:
//
// try Lambda.withLocalServer {
//     Lambda.run { (context: Lambda.Context, event: String, callback: @escaping (Result<String, Error>) -> Void) in
//         callback(.success("Hello, \(event)!"))
//     }
// }
internal extension Lambda {
    /// Execute code in the context of a mock Lambda server.
    ///
    /// - parameters:
    ///     - body: Code to run within the context of the mock server. Typically this would be a Lambda.run function call.
    ///
    /// - note: This API is designed stricly for local testing and is behind a DEBUG flag
    @discardableResult
<<<<<<< HEAD
    static func withLocalServer<Value>(invocationEndpoint: String? = nil, _ body: @escaping () -> Value) throws -> Value {
        let server = LocalLambda.Server(invocationEndpoint: invocationEndpoint, dataMappings: [
            "/api": APIGatewayMapping(),
            "/api2": APIGatewayV2Mapping(),
        ])
=======
    static func withLocalServer<Value>(_ body: @escaping () -> Value) throws -> Value {
        let server = LocalLambda.Server()
>>>>>>> 82581a16
        try server.start().wait()
        defer { try! server.stop() } // FIXME:
        return body()
    }
}

// MARK: - Local Mock Server

<<<<<<< HEAD
protocol DataMapping {
    typealias Response = (status: UInt, headers: [(String, String)]?, body: ByteBuffer?)

    func mapRequest(requestId: String, head: HTTPRequestHead, body: ByteBuffer?) throws -> ByteBuffer
    func mapResponse(buffer: ByteBuffer?) throws -> Response
}

private enum LocalLambda {
    struct Server {
        private let logger: Logger
        private let group: EventLoopGroup
        private let host: String
        private let port: Int
        private let invocationEndpoint: String
        private let dataMappings: [(String, DataMapping)]?

        public init(invocationEndpoint: String?, dataMappings: [String: DataMapping]? = nil) {
            let configuration = Lambda.Configuration()
            var logger = Logger(label: "LocalLambdaServer")
            logger.logLevel = configuration.general.logLevel
            self.logger = logger
            self.group = MultiThreadedEventLoopGroup(numberOfThreads: 1)
            self.host = configuration.runtimeEngine.ip
            self.port = configuration.runtimeEngine.port
            self.invocationEndpoint = invocationEndpoint ?? "/invoke"
            // sort to have the longest prefix at the beginning
            self.dataMappings = dataMappings?.map { ($0.key, $0.value) }.sorted(by: { (lhs, rhs) -> Bool in
                lhs.0.count > rhs.0.count
            })
=======
public protocol LocalLambdaInvocationProxy {
    init(eventLoop: EventLoop)

    // TODO: in most (all?) cases we do not need async interface

    /// throws `LocalLambda.InvocationError` if request is invalid
    func invocation(from request: LocalLambda.HTTPRequest) -> EventLoopFuture<ByteBuffer>
    func processResult(_ result: ByteBuffer?) -> EventLoopFuture<LocalLambda.HTTPResponse>
    func processError(_ error: ByteBuffer?) -> EventLoopFuture<LocalLambda.HTTPResponse>
}

public enum LocalLambda {
    public struct HTTPRequest {
        public let method: HTTPMethod
        public let uri: String
        public let headers: [(String, String)]
        public let body: ByteBuffer?

        internal init(head: HTTPRequestHead, body: ByteBuffer?) {
            self.method = head.method
            self.headers = head.headers.map { $0 }
            self.uri = head.uri
            self.body = body
        }
    }

    public struct HTTPResponse {
        public var status: HTTPResponseStatus
        public var headers: [(String, String)]?
        public var body: ByteBuffer?
    }

    public enum InvocationError: Error {
        case badRequest
        case notFound
    }

    private static let lock = Lock()
    private static var proxyType: LocalLambdaInvocationProxy.Type = InvokeProxy.self

    public static func bootstrap(_ proxyType: LocalLambdaInvocationProxy.Type) {
        self.lock.withLockVoid {
            self.proxyType = proxyType
        }
    }

    fileprivate struct Server {
        enum ServerError: Error {
            case cantBind
        }

        private let logger: Logger
        private let eventLoopGroup: EventLoopGroup
        private let eventLoop: EventLoop
        private let controlPlaneHost: String
        private let controlPlanePort: Int
        private let invokeAPIHost: String
        private let invokeAPIPort: Int
        private let proxy: LocalLambdaInvocationProxy

        public init(configuration: Lambda.Configuration = Lambda.Configuration()) {
            var logger = Logger(label: "LocalLambdaServer")
            logger.logLevel = configuration.general.logLevel
            self.logger = logger
            self.eventLoopGroup = MultiThreadedEventLoopGroup(numberOfThreads: 1)
            self.eventLoop = self.eventLoopGroup.next()
            self.controlPlaneHost = configuration.runtimeEngine.ip
            self.controlPlanePort = configuration.runtimeEngine.port
            self.invokeAPIHost = configuration.runtimeEngine.ip
            self.invokeAPIPort = configuration.runtimeEngine.port + 1
            let proxyType = LocalLambda.lock.withLock { LocalLambda.proxyType }
            self.proxy = proxyType.init(eventLoop: self.eventLoop)
>>>>>>> 82581a16
        }

        func start() -> EventLoopFuture<Void> {
            let state = ServerState(eventLoop: self.eventLoop, logger: self.logger)

            let controlPlaneBootstrap = ServerBootstrap(group: eventLoopGroup)
                .serverChannelOption(ChannelOptions.socketOption(.so_reuseaddr), value: 1)
                .childChannelInitializer { channel in
                    channel.pipeline.configureHTTPServerPipeline(withErrorHandling: true).flatMap { _ in
                        channel.pipeline.addHandler(ControlPlaneHandler(logger: self.logger, serverState: state))
                    }
                }

            let invokeBootstrap = ServerBootstrap(group: eventLoopGroup)
                .serverChannelOption(ChannelOptions.socketOption(.so_reuseaddr), value: 1)
                .childChannelInitializer { channel in
                    channel.pipeline.configureHTTPServerPipeline(withErrorHandling: true).flatMap { _ in
<<<<<<< HEAD
                        channel.pipeline.addHandler(HTTPHandler(logger: self.logger, invocationEndpoint: self.invocationEndpoint,
                                                                dataMappings: self.dataMappings))
=======
                        channel.pipeline.addHandler(ProxyHandler(logger: self.logger, proxy: self.proxy) {
                            state.queueInvocation($0)
                        })
>>>>>>> 82581a16
                    }
                }

            let controlPlaneFuture = controlPlaneBootstrap.bind(host: self.controlPlaneHost, port: self.controlPlanePort).flatMap { channel -> EventLoopFuture<Void> in
                guard channel.localAddress != nil else {
                    return channel.eventLoop.makeFailedFuture(ServerError.cantBind)
                }
                self.logger.info("Control plane api started and listening on \(self.controlPlaneHost):\(self.controlPlanePort)")
                return channel.eventLoop.makeSucceededFuture(())
            }

            let invokeAPIFuture = invokeBootstrap.bind(host: self.invokeAPIHost, port: self.invokeAPIPort).flatMap { channel -> EventLoopFuture<Void> in
                guard channel.localAddress != nil else {
                    return channel.eventLoop.makeFailedFuture(ServerError.cantBind)
                }
                self.logger.info("Invocation proxy api started and listening on \(self.controlPlaneHost):\(self.controlPlanePort + 1)")
                return channel.eventLoop.makeSucceededFuture(())
            }

            return controlPlaneFuture.and(invokeAPIFuture).map { _ in Void() }
        }

        func stop() throws {
            try self.eventLoopGroup.syncShutdownGracefully()
        }
    }

    // TODO: rename
    private final class ServerState {
        struct Invocation {
            let requestID: String
            let request: ByteBuffer
            let responsePromise: EventLoopPromise<InvocationResult>
        }

        enum InvocationResult {
            case success(ByteBuffer?)
            case failure(ByteBuffer?)
        }

        private enum State {
            case waitingForInvocation(EventLoopPromise<Invocation>)
            case waitingForLambdaRequest
            case waitingForLambdaResponse(Invocation)
        }

        enum StateError: Error {
            case invalidState
            case invalidRequestId
        }

        private var invocations = CircularBuffer<Invocation>()
        private var state = State.waitingForLambdaRequest
        private var logger: Logger

        private let eventLoop: EventLoop

        init(eventLoop: EventLoop, logger: Logger) {
            self.eventLoop = eventLoop
            self.logger = logger
        }

        // MARK: Invocation API

        /// Queues an invocation and promises to provide a result.
        func queueInvocation(_ byteBuffer: ByteBuffer) -> EventLoopFuture<InvocationResult> {
            let promise = self.eventLoop.makePromise(of: InvocationResult.self)

            let uuid = "\(DispatchTime.now().uptimeNanoseconds)" // FIXME:
            let invocation = Invocation(requestID: uuid, request: byteBuffer, responsePromise: promise)

            switch self.state {
            case .waitingForInvocation(let promise):
                self.state = .waitingForLambdaResponse(invocation)
                promise.succeed(invocation)
            default:
                self.invocations.append(invocation)
            }

            return promise.futureResult
        }

        // MARK: Lambda Control Plane API

        /// Returns `HTTPResponse` with the body containing the payload from the invocation.
        func getNextInvocation() -> EventLoopFuture<HTTPResponse> {
            guard case .waitingForLambdaRequest = self.state else {
                self.logger.error("invalid invocation state \(self.state)")
                return self.eventLoop.makeFailedFuture(StateError.invalidState)
            }

            func makeResponse(_ invocation: Invocation) -> HTTPResponse {
                var response = HTTPResponse(status: .ok)
                response.body = invocation.request
                // required headers
                response.headers = [
                    (AmazonHeaders.requestID, invocation.requestID),
                    (AmazonHeaders.invokedFunctionARN, "arn:aws:lambda:us-east-1:\(Int16.random(in: Int16.min ... Int16.max)):function:custom-runtime"),
                    (AmazonHeaders.traceID, "Root=\(AmazonHeaders.generateXRayTraceID());Sampled=1"),
                    (AmazonHeaders.deadline, "\(DispatchWallTime.distantFuture.millisSinceEpoch)"),
                ]
                return response
            }

            switch self.invocations.popFirst() {
            case .some(let invocation):
                // if there is a task pending, we can immediatly respond with it.
                self.state = .waitingForLambdaResponse(invocation)
                return self.eventLoop.makeSucceededFuture(invocation).map { makeResponse($0) }
            case .none:
                // if there is nothing in the queue,
                // create a promise that we can fullfill when we get a new task
                let promise = self.eventLoop.makePromise(of: Invocation.self)
                self.state = .waitingForInvocation(promise)
                return promise.futureResult.map { makeResponse($0) }
            }
        }

        private func pendingInvocation(for requestID: String) -> EventLoopFuture<Invocation> {
            guard case .waitingForLambdaResponse(let invocation) = self.state else {
                // a response was send, but we did not expect to receive one
                self.logger.error("invalid invocation state \(self.state)")
                return self.eventLoop.makeFailedFuture(StateError.invalidState)
            }
            guard requestID == invocation.requestID else {
                // the request's requestId is not matching the one we are expecting
                self.logger.error("invalid invocation state request ID \(requestID) does not match expected \(invocation.requestID)")
                return self.eventLoop.makeFailedFuture(StateError.invalidRequestId)
            }

            return self.eventLoop.makeSucceededFuture(invocation)
        }

        func processInvocationResult(for invocationId: String, body: ByteBuffer?) -> EventLoopFuture<Void> {
            self.pendingInvocation(for: invocationId)
                .always { result in
                    switch result {
                    case .success(let invocation):
                        invocation.responsePromise.succeed(.success(body))
                    case .failure(let error):
                        self.logger.error("Unknown invocationId \(invocationId): \(error)")
                    }
                    self.state = .waitingForLambdaRequest
                }
                .map { _ in }
        }

        func processInvocationError(for invocationId: String, body: ByteBuffer?) -> EventLoopFuture<Void> {
            self.pendingInvocation(for: invocationId)
                .always { result in
                    switch result {
                    case .success(let invocation):
                        invocation.responsePromise.succeed(.failure(body))
                    case .failure(let error):
                        self.logger.error("Unknown invocationId \(invocationId): \(error)")
                    }
                    self.state = .waitingForLambdaRequest
                }
                .map { _ in }
        }
    }

    /// Mocks an HTTP API for custom runtimes to receive invocation events from Lambda and send response data back, see
    /// [AWS Lambda runtime interface](https://docs.aws.amazon.com/lambda/latest/dg/runtimes-api.html).
    private final class ControlPlaneHandler: ChannelInboundHandler {
        typealias InboundIn = HTTPServerRequestPart
        typealias OutboundOut = HTTPServerResponsePart

        // TODO: do we need a circular buffer? there is only (up to) one request at a time
        private var pending = CircularBuffer<(head: HTTPRequestHead, body: ByteBuffer?)>()

        // TODO: should we not just create a logger instance(s) within the class?
        private let logger: Logger
<<<<<<< HEAD
        private let invocationEndpoint: String
        private let dataMappings: [(String, DataMapping)]?

        init(logger: Logger, invocationEndpoint: String, dataMappings: [(String, DataMapping)]? = nil) {
            self.logger = logger
            self.invocationEndpoint = invocationEndpoint
            self.dataMappings = dataMappings
=======
        private let serverState: ServerState

        init(logger: Logger, serverState: ServerState) {
            self.logger = logger
            self.serverState = serverState
>>>>>>> 82581a16
        }

        func channelRead(context: ChannelHandlerContext, data: NIOAny) {
            let requestPart = unwrapInboundIn(data)

            switch requestPart {
            case .head(let head):
                self.pending.append((head: head, body: nil))
            case .body(var buffer):
                var request = self.pending.removeFirst()
                if request.body == nil {
                    request.body = buffer
                } else {
                    request.body!.writeBuffer(&buffer)
                }
                self.pending.prepend(request)
            case .end:
                let request = self.pending.removeFirst()
                self.processRequest(context: context, request: request)
            }
        }

        func processRequest(context: ChannelHandlerContext, request: (head: HTTPRequestHead, body: ByteBuffer?)) {
            switch (request.head.method, request.head.uri) {
            // /next endpoint is called by the lambda polling for work
            case (.GET, let url) where url.hasSuffix(Consts.getNextInvocationURLSuffix):
                // check if our server is in the correct state
                self.serverState.getNextInvocation().whenComplete { result in
                    switch result {
                    case .success(let response):
                        self.writeResponse(context: context, response: response)
                    case .failure(let error):
                        self.logger.error("invocation error: \(error)")
                        self.writeResponse(context: context, response: .init(status: .internalServerError))
                    }
                }

            // :requestID/response endpoint is called by the lambda posting the response
            case (.POST, let url) where url.hasSuffix(Consts.postResponseURLSuffix):
                let parts = request.head.uri.split(separator: "/")
                guard let requestID = parts.count > 2 ? String(parts[parts.count - 2]) : nil else {
                    // the request is malformed, since we were expecting a requestId in the path
                    return self.writeResponse(context: context, response: .init(status: .badRequest))
                }

                self.serverState.processInvocationResult(for: requestID, body: request.body)
                    .whenComplete { result in
                        switch result {
                        case .success:
                            self.writeResponse(context: context, response: .init(status: .accepted))
                        case .failure:
                            self.writeResponse(context: context, response: .init(status: .badRequest))
                        }
                    }

            // :requestID/error endpoint is called by the lambda posting an error
            case (.POST, let url) where url.hasSuffix(Consts.postErrorURLSuffix):
                let parts = request.head.uri.split(separator: "/")
                guard let requestID = parts.count > 2 ? String(parts[parts.count - 2]) : nil else {
                    // the request is malformed, since we were expecting a requestId in the path
                    return self.writeResponse(context: context, response: .init(status: .badRequest))
                }

                self.serverState.processInvocationError(for: requestID, body: request.body)
                    .whenComplete { result in
                        switch result {
                        case .success:
                            self.writeResponse(context: context, response: .init(status: .accepted))
                        case .failure:
                            self.writeResponse(context: context, response: .init(status: .badRequest))
                        }
                    }

            default:
<<<<<<< HEAD
                // try to resolve a mapping and create Lambda invocation
                if let (prefix, mapping) = self.dataMappings?.first(where: { request.head.uri.starts(with: $0.0) }) {
                    let requestID = "\(DispatchTime.now().uptimeNanoseconds)" // FIXME:
                    var head = request.head
                    head.uri.removeFirst(prefix.count)
                    guard let work = try? mapping.mapRequest(requestId: requestID, head: head, body: request.body) else {
                        return self.writeResponse(context: context, response: .init(status: .badRequest))
                    }
                    let promise = context.eventLoop.makePromise(of: Response.self)
                    promise.futureResult
                        .flatMapThrowing { response -> Response in
                            let result = try mapping.mapResponse(buffer: response.body)
                            return Response(status: .init(statusCode: Int(result.status)),
                                            headers: result.headers, body: result.body)
                        }
                        .whenComplete { result in
                            switch result {
                            case .failure(let error):
                                self.logger.error("invocation error: \(error)")
                                self.writeResponse(context: context, response: .init(status: .internalServerError))
                            case .success(let response):
                                self.writeResponse(context: context, response: response)
                            }
                        }
                    let invocation = Invocation(requestID: requestID, request: work, responsePromise: promise)
                    switch Self.invocationState {
                    case .waitingForInvocation(let promise):
                        promise.succeed(invocation)
                    case .waitingForLambdaRequest, .waitingForLambdaResponse:
                        Self.invocations.append(invocation)
                    }
                } else {
                    // unknown call
                    self.writeResponse(context: context, status: .notFound)
                }
=======
                self.writeResponse(context: context, response: .init(status: .notFound))
>>>>>>> 82581a16
            }
        }

        func writeResponse(context: ChannelHandlerContext, response: HTTPResponse) {
            self.writeResponse(context: context, response: response) { error in
                self.logger.error("Failed to write response: \(error)")
            }
        }
    }

    /// Creates and queues lambda invocations.
    /// Maps incoming HTTP requests to events expected by `LambdaHandler` and its response back to a HTTP response for HTTP client.
    private final class ProxyHandler: ChannelInboundHandler {
        public typealias InboundIn = HTTPServerRequestPart
        public typealias OutboundOut = HTTPServerResponsePart

        // TODO: do we need a circular buffer? there is only one request at a time, no?
        private var pending = CircularBuffer<(head: HTTPRequestHead, body: ByteBuffer?)>()

        private let logger: Logger
        private let proxy: LocalLambdaInvocationProxy
        private let callback: (_ byteBuffer: ByteBuffer) -> EventLoopFuture<ServerState.InvocationResult>

        init(logger: Logger, proxy: LocalLambdaInvocationProxy,
             callback: @escaping (_ byteBuffer: ByteBuffer) -> EventLoopFuture<ServerState.InvocationResult>) {
            self.logger = logger
            self.proxy = proxy
            self.callback = callback
        }

        func channelRead(context: ChannelHandlerContext, data: NIOAny) {
            let requestPart = unwrapInboundIn(data)

            switch requestPart {
            case .head(let head):
                self.pending.append((head: head, body: nil))
            case .body(var buffer):
                var request = self.pending.removeFirst()
                if request.body == nil {
                    request.body = buffer
                } else {
                    request.body!.writeBuffer(&buffer)
                }
                self.pending.prepend(request)
            case .end:
                let request = self.pending.removeFirst()
                self.processRequest(context: context, request: request)
            }
        }

        func processRequest(context: ChannelHandlerContext, request: (head: HTTPRequestHead, body: ByteBuffer?)) {
            let httpRequest = HTTPRequest(head: request.head, body: request.body)
            // map the request using the proxy
            let httpResponse: EventLoopFuture<LocalLambda.HTTPResponse> = self.proxy.invocation(from: httpRequest)
                // wait for response from the lambda handler
                .flatMap { self.callback($0) }
                // map the response using the proxy
                .flatMap { result in
                    switch result {
                    case .success(let body):
                        return self.proxy.processResult(body)
                    case .failure(let body):
                        return self.proxy.processError(body)
                    }
                }
            // write HTTP response to HTTP client
            httpResponse.whenComplete { result in
                let output: LocalLambda.HTTPResponse
                switch result {
                case .success(let response):
                    output = response
                case .failure(let error as LocalLambda.InvocationError):
                    output = .init(error: error)
                case .failure:
                    output = .init(status: .internalServerError)
                }
                self.writeResponse(context: context, response: output) { error in
                    self.logger.error("Failed to write response: \(error)")
                }
            }
        }
    }
}

// MARK: - LocalLambda.HTTPResponse helpers

private extension LocalLambda.HTTPResponse {
    init(error: LocalLambda.InvocationError) {
        switch error {
        case .badRequest:
            self.init(status: .badRequest)
        case .notFound:
            self.init(status: .notFound)
        }
    }
}

private extension ChannelInboundHandler where InboundIn == HTTPServerRequestPart, OutboundOut == HTTPServerResponsePart {
    func writeResponse(context: ChannelHandlerContext, response: LocalLambda.HTTPResponse, errorHandler: @escaping (Error) -> Void) {
        var headers = HTTPHeaders(response.headers ?? [])
        if headers.contains(name: "Content-Length") == false {
            headers.add(name: "Content-Length", value: "\(response.body?.readableBytes ?? 0)")
        }
        let head = HTTPResponseHead(version: HTTPVersion(major: 1, minor: 1), status: response.status, headers: headers)

        context.write(wrapOutboundOut(.head(head))).whenFailure(errorHandler)

        // TODO: does it make sense to keep writing if failed?

        if let buffer = response.body {
            context.write(wrapOutboundOut(.body(.byteBuffer(buffer)))).whenFailure(errorHandler)
        }

        context.writeAndFlush(wrapOutboundOut(.end(nil))).whenComplete { result in
            if case .failure(let error) = result {
                errorHandler(error)
            }
        }
    }
}

// MARK: - InvokeProxy

// TODO: not sure if it needs to be public, if so perhaps it should be within LocalLambda namespace
public struct InvokeProxy: LocalLambdaInvocationProxy {
    let eventLoop: EventLoop

    public init(eventLoop: EventLoop) {
        self.eventLoop = eventLoop
    }

    public func invocation(from request: LocalLambda.HTTPRequest) -> EventLoopFuture<ByteBuffer> {
        switch (request.method, request.uri) {
        case (.POST, "/invoke"):
            guard let body = request.body else {
                return self.eventLoop.makeFailedFuture(LocalLambda.InvocationError.badRequest)
            }
            return self.eventLoop.makeSucceededFuture(body)
        default:
            return self.eventLoop.makeFailedFuture(LocalLambda.InvocationError.notFound)
        }
    }

    public func processResult(_ result: ByteBuffer?) -> EventLoopFuture<LocalLambda.HTTPResponse> {
        self.eventLoop.makeSucceededFuture(.init(status: .ok, body: result))
    }

    public func processError(_ error: ByteBuffer?) -> EventLoopFuture<LocalLambda.HTTPResponse> {
        self.eventLoop.makeSucceededFuture(.init(status: .internalServerError, body: error))
    }
}

#endif<|MERGE_RESOLUTION|>--- conflicted
+++ resolved
@@ -35,16 +35,8 @@
     ///
     /// - note: This API is designed stricly for local testing and is behind a DEBUG flag
     @discardableResult
-<<<<<<< HEAD
-    static func withLocalServer<Value>(invocationEndpoint: String? = nil, _ body: @escaping () -> Value) throws -> Value {
-        let server = LocalLambda.Server(invocationEndpoint: invocationEndpoint, dataMappings: [
-            "/api": APIGatewayMapping(),
-            "/api2": APIGatewayV2Mapping(),
-        ])
-=======
     static func withLocalServer<Value>(_ body: @escaping () -> Value) throws -> Value {
         let server = LocalLambda.Server()
->>>>>>> 82581a16
         try server.start().wait()
         defer { try! server.stop() } // FIXME:
         return body()
@@ -53,37 +45,6 @@
 
 // MARK: - Local Mock Server
 
-<<<<<<< HEAD
-protocol DataMapping {
-    typealias Response = (status: UInt, headers: [(String, String)]?, body: ByteBuffer?)
-
-    func mapRequest(requestId: String, head: HTTPRequestHead, body: ByteBuffer?) throws -> ByteBuffer
-    func mapResponse(buffer: ByteBuffer?) throws -> Response
-}
-
-private enum LocalLambda {
-    struct Server {
-        private let logger: Logger
-        private let group: EventLoopGroup
-        private let host: String
-        private let port: Int
-        private let invocationEndpoint: String
-        private let dataMappings: [(String, DataMapping)]?
-
-        public init(invocationEndpoint: String?, dataMappings: [String: DataMapping]? = nil) {
-            let configuration = Lambda.Configuration()
-            var logger = Logger(label: "LocalLambdaServer")
-            logger.logLevel = configuration.general.logLevel
-            self.logger = logger
-            self.group = MultiThreadedEventLoopGroup(numberOfThreads: 1)
-            self.host = configuration.runtimeEngine.ip
-            self.port = configuration.runtimeEngine.port
-            self.invocationEndpoint = invocationEndpoint ?? "/invoke"
-            // sort to have the longest prefix at the beginning
-            self.dataMappings = dataMappings?.map { ($0.key, $0.value) }.sorted(by: { (lhs, rhs) -> Bool in
-                lhs.0.count > rhs.0.count
-            })
-=======
 public protocol LocalLambdaInvocationProxy {
     init(eventLoop: EventLoop)
 
@@ -156,7 +117,6 @@
             self.invokeAPIPort = configuration.runtimeEngine.port + 1
             let proxyType = LocalLambda.lock.withLock { LocalLambda.proxyType }
             self.proxy = proxyType.init(eventLoop: self.eventLoop)
->>>>>>> 82581a16
         }
 
         func start() -> EventLoopFuture<Void> {
@@ -174,14 +134,9 @@
                 .serverChannelOption(ChannelOptions.socketOption(.so_reuseaddr), value: 1)
                 .childChannelInitializer { channel in
                     channel.pipeline.configureHTTPServerPipeline(withErrorHandling: true).flatMap { _ in
-<<<<<<< HEAD
-                        channel.pipeline.addHandler(HTTPHandler(logger: self.logger, invocationEndpoint: self.invocationEndpoint,
-                                                                dataMappings: self.dataMappings))
-=======
                         channel.pipeline.addHandler(ProxyHandler(logger: self.logger, proxy: self.proxy) {
                             state.queueInvocation($0)
                         })
->>>>>>> 82581a16
                     }
                 }
 
@@ -355,21 +310,11 @@
 
         // TODO: should we not just create a logger instance(s) within the class?
         private let logger: Logger
-<<<<<<< HEAD
-        private let invocationEndpoint: String
-        private let dataMappings: [(String, DataMapping)]?
-
-        init(logger: Logger, invocationEndpoint: String, dataMappings: [(String, DataMapping)]? = nil) {
-            self.logger = logger
-            self.invocationEndpoint = invocationEndpoint
-            self.dataMappings = dataMappings
-=======
         private let serverState: ServerState
 
         init(logger: Logger, serverState: ServerState) {
             self.logger = logger
             self.serverState = serverState
->>>>>>> 82581a16
         }
 
         func channelRead(context: ChannelHandlerContext, data: NIOAny) {
@@ -443,46 +388,9 @@
                         }
                     }
 
+            // unknown call
             default:
-<<<<<<< HEAD
-                // try to resolve a mapping and create Lambda invocation
-                if let (prefix, mapping) = self.dataMappings?.first(where: { request.head.uri.starts(with: $0.0) }) {
-                    let requestID = "\(DispatchTime.now().uptimeNanoseconds)" // FIXME:
-                    var head = request.head
-                    head.uri.removeFirst(prefix.count)
-                    guard let work = try? mapping.mapRequest(requestId: requestID, head: head, body: request.body) else {
-                        return self.writeResponse(context: context, response: .init(status: .badRequest))
-                    }
-                    let promise = context.eventLoop.makePromise(of: Response.self)
-                    promise.futureResult
-                        .flatMapThrowing { response -> Response in
-                            let result = try mapping.mapResponse(buffer: response.body)
-                            return Response(status: .init(statusCode: Int(result.status)),
-                                            headers: result.headers, body: result.body)
-                        }
-                        .whenComplete { result in
-                            switch result {
-                            case .failure(let error):
-                                self.logger.error("invocation error: \(error)")
-                                self.writeResponse(context: context, response: .init(status: .internalServerError))
-                            case .success(let response):
-                                self.writeResponse(context: context, response: response)
-                            }
-                        }
-                    let invocation = Invocation(requestID: requestID, request: work, responsePromise: promise)
-                    switch Self.invocationState {
-                    case .waitingForInvocation(let promise):
-                        promise.succeed(invocation)
-                    case .waitingForLambdaRequest, .waitingForLambdaResponse:
-                        Self.invocations.append(invocation)
-                    }
-                } else {
-                    // unknown call
-                    self.writeResponse(context: context, status: .notFound)
-                }
-=======
                 self.writeResponse(context: context, response: .init(status: .notFound))
->>>>>>> 82581a16
             }
         }
 
