//===----------------------------------------------------------------------===//
//
// This source file is part of the SwiftAWSLambdaRuntime open source project
//
// Copyright (c) 2017-2020 Apple Inc. and the SwiftAWSLambdaRuntime project authors
// Licensed under Apache License v2.0
//
// See LICENSE.txt for license information
// See CONTRIBUTORS.txt for the list of SwiftAWSLambdaRuntime project authors
//
// SPDX-License-Identifier: Apache-2.0
//
//===----------------------------------------------------------------------===//

import Dispatch
import Logging
import NIO

// MARK: - InitializationContext

extension Lambda {
    /// Lambda runtime initialization context.
    /// The Lambda runtime generates and passes the `InitializationContext` to the Lambda factory as an argument.
    public final class InitializationContext {
        /// `Logger` to log with
        ///
        /// - note: The `LogLevel` can be configured using the `LOG_LEVEL` environment variable.
        public let logger: Logger

        /// The `EventLoop` the Lambda is executed on. Use this to schedule work with.
        ///
        /// - note: The `EventLoop` is shared with the Lambda runtime engine and should be handled with extra care.
        ///         Most importantly the `EventLoop` must never be blocked.
        public let eventLoop: EventLoop

        /// `ByteBufferAllocator` to allocate `ByteBuffer`
        public let allocator: ByteBufferAllocator

        internal init(logger: Logger, eventLoop: EventLoop, allocator: ByteBufferAllocator) {
            self.eventLoop = eventLoop
            self.logger = logger
            self.allocator = allocator
        }
    }
}

// MARK: - Context

extension Lambda {
    /// Lambda runtime context.
    /// The Lambda runtime generates and passes the `Context` to the Lambda handler as an argument.
    public struct Context: CustomDebugStringConvertible {
        final class _Storage {
            var requestID: String
            var traceID: String
            var invokedFunctionARN: String
            var deadline: DispatchWallTime
            var cognitoIdentity: String?
            var clientContext: String?
            var logger: Logger
            var eventLoop: EventLoop
            var allocator: ByteBufferAllocator

            init(
                requestID: String,
                traceID: String,
                invokedFunctionARN: String,
                deadline: DispatchWallTime,
                cognitoIdentity: String?,
                clientContext: String?,
                logger: Logger,
                eventLoop: EventLoop,
                allocator: ByteBufferAllocator
            ) {
                self.requestID = requestID
                self.traceID = traceID
                self.invokedFunctionARN = invokedFunctionARN
                self.deadline = deadline
                self.cognitoIdentity = cognitoIdentity
                self.clientContext = clientContext
                self.logger = logger
                self.eventLoop = eventLoop
                self.allocator = allocator
            }
        }

        private var storage: _Storage

        /// The request ID, which identifies the request that triggered the function invocation.
        public var requestID: String {
            self.storage.requestID
        }

        /// The AWS X-Ray tracing header.
        public var traceID: String {
            self.storage.traceID
        }

        /// The ARN of the Lambda function, version, or alias that's specified in the invocation.
        public var invokedFunctionARN: String {
            self.storage.invokedFunctionARN
        }

        /// The timestamp that the function times out
        public var deadline: DispatchWallTime {
            self.storage.deadline
        }

        /// For invocations from the AWS Mobile SDK, data about the Amazon Cognito identity provider.
        public var cognitoIdentity: String? {
            self.storage.cognitoIdentity
        }

        /// For invocations from the AWS Mobile SDK, data about the client application and device.
        public var clientContext: String? {
            self.storage.clientContext
        }

        /// `Logger` to log with
        ///
        /// - note: The `LogLevel` can be configured using the `LOG_LEVEL` environment variable.
        public var logger: Logger {
            self.storage.logger
        }

        /// The `EventLoop` the Lambda is executed on. Use this to schedule work with.
        /// This is useful when implementing the `EventLoopLambdaHandler` protocol.
        ///
        /// - note: The `EventLoop` is shared with the Lambda runtime engine and should be handled with extra care.
        ///         Most importantly the `EventLoop` must never be blocked.
        public var eventLoop: EventLoop {
            self.storage.eventLoop
        }

        /// `ByteBufferAllocator` to allocate `ByteBuffer`
        /// This is useful when implementing `EventLoopLambdaHandler`
        public var allocator: ByteBufferAllocator {
            self.storage.allocator
        }

        internal init(requestID: String,
                      traceID: String,
                      invokedFunctionARN: String,
                      deadline: DispatchWallTime,
                      cognitoIdentity: String? = nil,
                      clientContext: String? = nil,
                      logger: Logger,
                      invocationCount: Int,
                      eventLoop: EventLoop,
<<<<<<< HEAD
                      allocator: ByteBufferAllocator)
        {
            self.requestID = requestID
            self.traceID = traceID
            self.invokedFunctionARN = invokedFunctionARN
            self.cognitoIdentity = cognitoIdentity
            self.clientContext = clientContext
            self.deadline = deadline
            // utility
            self.eventLoop = eventLoop
            self.allocator = allocator
            // mutate logger with context
            var logger = logger
            logger[metadataKey: "awsRequestID"] = .string(requestID)
            logger[metadataKey: "awsTraceID"] = .string(traceID)
            logger[metadataKey: "lifecycleIteration"] = "\(invocationCount)"
            self.logger = logger
=======
                      allocator: ByteBufferAllocator) {
            self.storage = _Storage(requestID: requestID,
                                    traceID: traceID,
                                    invokedFunctionARN: invokedFunctionARN,
                                    deadline: deadline,
                                    cognitoIdentity: cognitoIdentity,
                                    clientContext: clientContext,
                                    logger: logger,
                                    eventLoop: eventLoop,
                                    allocator: allocator)
>>>>>>> 48dc507d
        }

        convenience init(logger: Logger, eventLoop: EventLoop, allocator: ByteBufferAllocator, invocation: Invocation, invocationCount: Int) {
            self.init(requestID: invocation.requestID,
                      traceID: invocation.traceID,
                      invokedFunctionARN: invocation.invokedFunctionARN,
                      deadline: DispatchWallTime(millisSinceEpoch: invocation.deadlineInMillisSinceEpoch),
                      cognitoIdentity: invocation.cognitoIdentity,
                      clientContext: invocation.clientContext,
                      logger: logger,
                      invocationCount: invocationCount,
                      eventLoop: eventLoop,
                      allocator: allocator)
        }

        public func getRemainingTime() -> TimeAmount {
            let deadline = self.deadline.millisSinceEpoch
            let now = DispatchWallTime.now().millisSinceEpoch

            let remaining = deadline - now
            return .milliseconds(remaining)
        }

        public var debugDescription: String {
            "\(Self.self)(requestID: \(self.requestID), traceID: \(self.traceID), invokedFunctionARN: \(self.invokedFunctionARN), cognitoIdentity: \(self.cognitoIdentity ?? "nil"), clientContext: \(self.clientContext ?? "nil"), deadline: \(self.deadline))"
        }
    }
}

// MARK: - ShutdownContext

extension Lambda {
    /// Lambda runtime shutdown context.
    /// The Lambda runtime generates and passes the `ShutdownContext` to the Lambda handler as an argument.
    public final class ShutdownContext {
        /// `Logger` to log with
        ///
        /// - note: The `LogLevel` can be configured using the `LOG_LEVEL` environment variable.
        public let logger: Logger

        /// The `EventLoop` the Lambda is executed on. Use this to schedule work with.
        ///
        /// - note: The `EventLoop` is shared with the Lambda runtime engine and should be handled with extra care.
        ///         Most importantly the `EventLoop` must never be blocked.
        public let eventLoop: EventLoop

        internal init(logger: Logger, eventLoop: EventLoop) {
            self.eventLoop = eventLoop
            self.logger = logger
        }
    }
}<|MERGE_RESOLUTION|>--- conflicted
+++ resolved
@@ -147,26 +147,13 @@
                       logger: Logger,
                       invocationCount: Int,
                       eventLoop: EventLoop,
-<<<<<<< HEAD
-                      allocator: ByteBufferAllocator)
-        {
-            self.requestID = requestID
-            self.traceID = traceID
-            self.invokedFunctionARN = invokedFunctionARN
-            self.cognitoIdentity = cognitoIdentity
-            self.clientContext = clientContext
-            self.deadline = deadline
-            // utility
-            self.eventLoop = eventLoop
-            self.allocator = allocator
+                      allocator: ByteBufferAllocator) {
             // mutate logger with context
             var logger = logger
             logger[metadataKey: "awsRequestID"] = .string(requestID)
             logger[metadataKey: "awsTraceID"] = .string(traceID)
             logger[metadataKey: "lifecycleIteration"] = "\(invocationCount)"
-            self.logger = logger
-=======
-                      allocator: ByteBufferAllocator) {
+            
             self.storage = _Storage(requestID: requestID,
                                     traceID: traceID,
                                     invokedFunctionARN: invokedFunctionARN,
@@ -176,20 +163,6 @@
                                     logger: logger,
                                     eventLoop: eventLoop,
                                     allocator: allocator)
->>>>>>> 48dc507d
-        }
-
-        convenience init(logger: Logger, eventLoop: EventLoop, allocator: ByteBufferAllocator, invocation: Invocation, invocationCount: Int) {
-            self.init(requestID: invocation.requestID,
-                      traceID: invocation.traceID,
-                      invokedFunctionARN: invocation.invokedFunctionARN,
-                      deadline: DispatchWallTime(millisSinceEpoch: invocation.deadlineInMillisSinceEpoch),
-                      cognitoIdentity: invocation.cognitoIdentity,
-                      clientContext: invocation.clientContext,
-                      logger: logger,
-                      invocationCount: invocationCount,
-                      eventLoop: eventLoop,
-                      allocator: allocator)
         }
 
         public func getRemainingTime() -> TimeAmount {
@@ -228,4 +201,19 @@
             self.logger = logger
         }
     }
+}
+
+extension Lambda.Context {
+    init(logger: Logger, eventLoop: EventLoop, allocator: ByteBufferAllocator, invocation: Invocation, invocationCount: Int) {
+        self.init(requestID: invocation.requestID,
+                  traceID: invocation.traceID,
+                  invokedFunctionARN: invocation.invokedFunctionARN,
+                  deadline: DispatchWallTime(millisSinceEpoch: invocation.deadlineInMillisSinceEpoch),
+                  cognitoIdentity: invocation.cognitoIdentity,
+                  clientContext: invocation.clientContext,
+                  logger: logger,
+                  invocationCount: invocationCount,
+                  eventLoop: eventLoop,
+                  allocator: allocator)
+    }
 }