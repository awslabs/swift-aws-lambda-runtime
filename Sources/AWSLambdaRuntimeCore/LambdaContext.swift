//===----------------------------------------------------------------------===//
//
// This source file is part of the SwiftAWSLambdaRuntime open source project
//
// Copyright (c) 2017-2020 Apple Inc. and the SwiftAWSLambdaRuntime project authors
// Licensed under Apache License v2.0
//
// See LICENSE.txt for license information
// See CONTRIBUTORS.txt for the list of SwiftAWSLambdaRuntime project authors
//
// SPDX-License-Identifier: Apache-2.0
//
//===----------------------------------------------------------------------===//

import Dispatch
import Logging
import NIOCore

// MARK: - InitializationContext

extension Lambda {
    /// Lambda runtime initialization context.
    /// The Lambda runtime generates and passes the `InitializationContext` to the Lambda factory as an argument.
    public struct InitializationContext {
        /// `Logger` to log with
        ///
        /// - note: The `LogLevel` can be configured using the `LOG_LEVEL` environment variable.
        public let logger: Logger

        /// The `EventLoop` the Lambda is executed on. Use this to schedule work with.
        ///
        /// - note: The `EventLoop` is shared with the Lambda runtime engine and should be handled with extra care.
        ///         Most importantly the `EventLoop` must never be blocked.
        public let eventLoop: EventLoop

        /// `ByteBufferAllocator` to allocate `ByteBuffer`
        public let allocator: ByteBufferAllocator

        init(logger: Logger, eventLoop: EventLoop, allocator: ByteBufferAllocator) {
            self.eventLoop = eventLoop
            self.logger = logger
            self.allocator = allocator
        }

        /// This interface is not part of the public API and must not be used by adopters. This API is not part of semver versioning.
        public static func __forTestsOnly(
            logger: Logger,
            eventLoop: EventLoop
        ) -> InitializationContext {
            InitializationContext(
                logger: logger,
                eventLoop: eventLoop,
                allocator: ByteBufferAllocator()
            )
        }
    }
}

// MARK: - Context

extension Lambda {
    /// Lambda runtime context.
    /// The Lambda runtime generates and passes the `Context` to the Lambda handler as an argument.
    public struct Context: CustomDebugStringConvertible {
        final class _Storage {
            var requestID: String
            var traceID: String
            var invokedFunctionARN: String
            var deadline: DispatchWallTime
            var cognitoIdentity: String?
            var clientContext: String?
            var logger: Logger
            var eventLoop: EventLoop
            var allocator: ByteBufferAllocator

            init(
                requestID: String,
                traceID: String,
                invokedFunctionARN: String,
                deadline: DispatchWallTime,
                cognitoIdentity: String?,
                clientContext: String?,
                logger: Logger,
                eventLoop: EventLoop,
                allocator: ByteBufferAllocator
            ) {
                self.requestID = requestID
                self.traceID = traceID
                self.invokedFunctionARN = invokedFunctionARN
                self.deadline = deadline
                self.cognitoIdentity = cognitoIdentity
                self.clientContext = clientContext
                self.logger = logger
                self.eventLoop = eventLoop
                self.allocator = allocator
            }
        }

        private var storage: _Storage

        /// The request ID, which identifies the request that triggered the function invocation.
        public var requestID: String {
            self.storage.requestID
        }

        /// The AWS X-Ray tracing header.
        public var traceID: String {
            self.storage.traceID
        }

        /// The ARN of the Lambda function, version, or alias that's specified in the invocation.
        public var invokedFunctionARN: String {
            self.storage.invokedFunctionARN
        }

        /// The timestamp that the function times out
        public var deadline: DispatchWallTime {
            self.storage.deadline
        }

        /// For invocations from the AWS Mobile SDK, data about the Amazon Cognito identity provider.
        public var cognitoIdentity: String? {
            self.storage.cognitoIdentity
        }

        /// For invocations from the AWS Mobile SDK, data about the client application and device.
        public var clientContext: String? {
            self.storage.clientContext
        }

        /// `Logger` to log with
        ///
        /// - note: The `LogLevel` can be configured using the `LOG_LEVEL` environment variable.
        public var logger: Logger {
            self.storage.logger
        }

        /// The `EventLoop` the Lambda is executed on. Use this to schedule work with.
        /// This is useful when implementing the `EventLoopLambdaHandler` protocol.
        ///
        /// - note: The `EventLoop` is shared with the Lambda runtime engine and should be handled with extra care.
        ///         Most importantly the `EventLoop` must never be blocked.
        public var eventLoop: EventLoop {
            self.storage.eventLoop
        }

        /// `ByteBufferAllocator` to allocate `ByteBuffer`
        /// This is useful when implementing `EventLoopLambdaHandler`
        public var allocator: ByteBufferAllocator {
            self.storage.allocator
        }

<<<<<<< HEAD
        internal init(requestID: String,
                      traceID: String,
                      invokedFunctionARN: String,
                      deadline: DispatchWallTime,
                      cognitoIdentity: String? = nil,
                      clientContext: String? = nil,
                      logger: Logger,
                      invocationCount: Int,
                      eventLoop: EventLoop,
                      allocator: ByteBufferAllocator) {
            // mutate logger with context
            var logger = logger
            logger[metadataKey: "awsRequestID"] = .string(requestID)
            logger[metadataKey: "awsTraceID"] = .string(traceID)
            logger[metadataKey: "lifecycleIteration"] = "\(invocationCount)"
            
            self.storage = _Storage(requestID: requestID,
                                    traceID: traceID,
                                    invokedFunctionARN: invokedFunctionARN,
                                    deadline: deadline,
                                    cognitoIdentity: cognitoIdentity,
                                    clientContext: clientContext,
                                    logger: logger,
                                    eventLoop: eventLoop,
                                    allocator: allocator)
=======
        init(requestID: String,
             traceID: String,
             invokedFunctionARN: String,
             deadline: DispatchWallTime,
             cognitoIdentity: String? = nil,
             clientContext: String? = nil,
             logger: Logger,
             eventLoop: EventLoop,
             allocator: ByteBufferAllocator) {
            self.storage = _Storage(
                requestID: requestID,
                traceID: traceID,
                invokedFunctionARN: invokedFunctionARN,
                deadline: deadline,
                cognitoIdentity: cognitoIdentity,
                clientContext: clientContext,
                logger: logger,
                eventLoop: eventLoop,
                allocator: allocator
            )
>>>>>>> 454fe2e0
        }

        public func getRemainingTime() -> TimeAmount {
            let deadline = self.deadline.millisSinceEpoch
            let now = DispatchWallTime.now().millisSinceEpoch

            let remaining = deadline - now
            return .milliseconds(remaining)
        }

        public var debugDescription: String {
            "\(Self.self)(requestID: \(self.requestID), traceID: \(self.traceID), invokedFunctionARN: \(self.invokedFunctionARN), cognitoIdentity: \(self.cognitoIdentity ?? "nil"), clientContext: \(self.clientContext ?? "nil"), deadline: \(self.deadline))"
        }

        /// This interface is not part of the public API and must not be used by adopters. This API is not part of semver versioning.
        public static func __forTestsOnly(
            requestID: String,
            traceID: String,
            invokedFunctionARN: String,
            timeout: DispatchTimeInterval,
            logger: Logger,
            eventLoop: EventLoop
        ) -> Context {
            Context(
                requestID: requestID,
                traceID: traceID,
                invokedFunctionARN: invokedFunctionARN,
                deadline: .now() + timeout,
                logger: logger,
                eventLoop: eventLoop,
                allocator: ByteBufferAllocator()
            )
        }
    }
}

// MARK: - ShutdownContext

extension Lambda {
    /// Lambda runtime shutdown context.
    /// The Lambda runtime generates and passes the `ShutdownContext` to the Lambda handler as an argument.
    public final class ShutdownContext {
        /// `Logger` to log with
        ///
        /// - note: The `LogLevel` can be configured using the `LOG_LEVEL` environment variable.
        public let logger: Logger

        /// The `EventLoop` the Lambda is executed on. Use this to schedule work with.
        ///
        /// - note: The `EventLoop` is shared with the Lambda runtime engine and should be handled with extra care.
        ///         Most importantly the `EventLoop` must never be blocked.
        public let eventLoop: EventLoop

        internal init(logger: Logger, eventLoop: EventLoop) {
            self.eventLoop = eventLoop
            self.logger = logger
        }
    }
}

extension Lambda.Context {
    init(logger: Logger, eventLoop: EventLoop, allocator: ByteBufferAllocator, invocation: Invocation, invocationCount: Int) {
        self.init(requestID: invocation.requestID,
                  traceID: invocation.traceID,
                  invokedFunctionARN: invocation.invokedFunctionARN,
                  deadline: DispatchWallTime(millisSinceEpoch: invocation.deadlineInMillisSinceEpoch),
                  cognitoIdentity: invocation.cognitoIdentity,
                  clientContext: invocation.clientContext,
                  logger: logger,
                  invocationCount: invocationCount,
                  eventLoop: eventLoop,
                  allocator: allocator)
    }
}<|MERGE_RESOLUTION|>--- conflicted
+++ resolved
@@ -150,7 +150,6 @@
             self.storage.allocator
         }
 
-<<<<<<< HEAD
         internal init(requestID: String,
                       traceID: String,
                       invokedFunctionARN: String,
@@ -176,28 +175,6 @@
                                     logger: logger,
                                     eventLoop: eventLoop,
                                     allocator: allocator)
-=======
-        init(requestID: String,
-             traceID: String,
-             invokedFunctionARN: String,
-             deadline: DispatchWallTime,
-             cognitoIdentity: String? = nil,
-             clientContext: String? = nil,
-             logger: Logger,
-             eventLoop: EventLoop,
-             allocator: ByteBufferAllocator) {
-            self.storage = _Storage(
-                requestID: requestID,
-                traceID: traceID,
-                invokedFunctionARN: invokedFunctionARN,
-                deadline: deadline,
-                cognitoIdentity: cognitoIdentity,
-                clientContext: clientContext,
-                logger: logger,
-                eventLoop: eventLoop,
-                allocator: allocator
-            )
->>>>>>> 454fe2e0
         }
 
         public func getRemainingTime() -> TimeAmount {
@@ -227,6 +204,7 @@
                 invokedFunctionARN: invokedFunctionARN,
                 deadline: .now() + timeout,
                 logger: logger,
+                invocationCount: 0,
                 eventLoop: eventLoop,
                 allocator: ByteBufferAllocator()
             )
