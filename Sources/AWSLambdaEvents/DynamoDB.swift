--- conflicted
+++ resolved
@@ -188,8 +188,8 @@
 
 // MARK: - AttributeValue -
 
-public extension DynamoDB {
-    enum AttributeValue {
+extension DynamoDB {
+    public enum AttributeValue {
         case boolean(Bool)
         case binary([UInt8])
         case binarySet([[UInt8]])
@@ -339,8 +339,7 @@
         }
 
         @usableFromInline func container<Key>(keyedBy type: Key.Type) throws ->
-            KeyedDecodingContainer<Key> where Key: CodingKey
-        {
+            KeyedDecodingContainer<Key> where Key: CodingKey {
             guard case .map(let dictionary) = self.value else {
                 throw DecodingError.typeMismatch([String: AttributeValue].self, DecodingError.Context(
                     codingPath: self.codingPath,
@@ -509,12 +508,7 @@
         }
 
         func nestedContainer<NestedKey>(keyedBy type: NestedKey.Type, forKey key: K) throws
-<<<<<<< HEAD
-            -> KeyedDecodingContainer<NestedKey> where NestedKey: CodingKey
-        {
-=======
             -> KeyedDecodingContainer<NestedKey> where NestedKey: CodingKey {
->>>>>>> a49a8734
             try self.decoderForKey(key).container(keyedBy: type)
         }
 
@@ -849,12 +843,7 @@
         }
 
         mutating func nestedContainer<NestedKey>(keyedBy type: NestedKey.Type) throws
-<<<<<<< HEAD
-            -> KeyedDecodingContainer<NestedKey> where NestedKey: CodingKey
-        {
-=======
             -> KeyedDecodingContainer<NestedKey> where NestedKey: CodingKey {
->>>>>>> a49a8734
             try self.impl.container(keyedBy: type)
         }
 
@@ -917,8 +906,8 @@
     }
 }
 
-private extension DynamoDB.AttributeValue {
-    var debugDataTypeDescription: String {
+extension DynamoDB.AttributeValue {
+    fileprivate var debugDataTypeDescription: String {
         switch self {
         case .list:
             return "a list"
