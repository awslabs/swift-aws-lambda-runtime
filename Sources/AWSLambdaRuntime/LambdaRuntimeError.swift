--- conflicted
+++ resolved
@@ -12,17 +12,11 @@
 //
 //===----------------------------------------------------------------------===//
 
-<<<<<<< HEAD
+@usableFromInline
 public struct LambdaRuntimeError: Error {
+    @usableFromInline
+    /// internal error codes for LambdaRuntimeClient
     package enum Code: Sendable {
-
-        /// internal error codes for LambdaRuntimeClient
-=======
-@usableFromInline
-package struct LambdaRuntimeError: Error {
-    @usableFromInline
-    package enum Code: Sendable {
->>>>>>> 41c5edaf
         case closingRuntimeClient
 
         case connectionToControlPlaneLost
@@ -52,14 +46,9 @@
         self.underlying = underlying
     }
 
-<<<<<<< HEAD
-    var code: Code
-    public var underlying: (any Error)?
-=======
     @usableFromInline
     package var code: Code
     @usableFromInline
     package var underlying: (any Error)?
->>>>>>> 41c5edaf
 
 }