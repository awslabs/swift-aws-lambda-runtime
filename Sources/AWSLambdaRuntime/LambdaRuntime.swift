--- conflicted
+++ resolved
@@ -56,11 +56,8 @@
         self.logger.debug("LambdaRuntime initialized")
     }
 
-<<<<<<< HEAD
     /// Make sure only one run() is called at a time
-=======
     @inlinable
->>>>>>> 41c5edaf
     public func run() async throws {
 
         // we use an atomic global variable to ensure only one LambdaRuntime is running at the time
