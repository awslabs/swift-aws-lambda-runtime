--- conflicted
+++ resolved
@@ -436,475 +436,4 @@
             }
         }
     }
-<<<<<<< HEAD
-}
-
-private protocol LambdaChannelHandlerDelegate {
-    func connectionWillClose(channel: any Channel)
-    func connectionErrorHappened(_ error: any Error, channel: any Channel)
-}
-
-private final class LambdaChannelHandler<Delegate: LambdaChannelHandlerDelegate> {
-    let nextInvocationPath = Consts.invocationURLPrefix + Consts.getNextInvocationURLSuffix
-
-    enum State {
-        case disconnected
-        case connected(ChannelHandlerContext, LambdaState)
-        case closing
-
-        enum LambdaState {
-            /// this is the "normal" state. Transitions to `waitingForNextInvocation`
-            case idle
-            /// this is the state while we wait for an invocation. A next call is running.
-            /// Transitions to `waitingForResponse`
-            case waitingForNextInvocation(CheckedContinuation<Invocation, any Error>)
-            /// The invocation was forwarded to the handler and we wait for a response.
-            /// Transitions to `sendingResponse` or `sentResponse`.
-            case waitingForResponse
-            case sendingResponse
-            case sentResponse(CheckedContinuation<Void, any Error>)
-        }
-    }
-
-    private var state: State = .disconnected
-    private var lastError: Error?
-    private var reusableErrorBuffer: ByteBuffer?
-    private let logger: Logger
-    private let delegate: Delegate
-    private let configuration: LambdaRuntimeClient.Configuration
-
-    /// These are the default headers that must be sent along an invocation
-    let defaultHeaders: HTTPHeaders
-    /// These headers must be sent along an invocation or initialization error report
-    let errorHeaders: HTTPHeaders
-    /// These headers must be sent when streaming a large response
-    let largeResponseHeaders: HTTPHeaders
-    /// These headers must be sent when the handler streams its response
-    let streamingHeaders: HTTPHeaders
-
-    init(
-        delegate: Delegate,
-        logger: Logger,
-        configuration: LambdaRuntimeClient.Configuration
-    ) {
-        self.delegate = delegate
-        self.logger = logger
-        self.configuration = configuration
-        self.defaultHeaders = [
-            "host": "\(self.configuration.ip):\(self.configuration.port)",
-            "user-agent": .userAgent,
-        ]
-        self.errorHeaders = [
-            "host": "\(self.configuration.ip):\(self.configuration.port)",
-            "user-agent": .userAgent,
-            "lambda-runtime-function-error-type": "Unhandled",
-        ]
-        self.largeResponseHeaders = [
-            "host": "\(self.configuration.ip):\(self.configuration.port)",
-            "user-agent": .userAgent,
-            "transfer-encoding": "chunked",
-        ]
-        // https://docs.aws.amazon.com/lambda/latest/dg/runtimes-custom.html#runtimes-custom-response-streaming
-        // These are the headers returned by the Runtime to the Lambda Data plane.
-        // These are not the headers the Lambda Data plane sends to the caller of the Lambda function
-        // The developer of the function can set the caller's headers in the handler code.
-        self.streamingHeaders = [
-            "host": "\(self.configuration.ip):\(self.configuration.port)",
-            "user-agent": .userAgent,
-            "Lambda-Runtime-Function-Response-Mode": "streaming",
-            // these are not used by this runtime client at the moment
-            // FIXME: the error handling should inject these headers in the streamed response to report mid-stream errors
-            "Trailer": "Lambda-Runtime-Function-Error-Type, Lambda-Runtime-Function-Error-Body",
-        ]
-    }
-
-    func nextInvocation(isolation: isolated (any Actor)? = #isolation) async throws -> Invocation {
-        switch self.state {
-        case .connected(let context, .idle):
-            return try await withCheckedThrowingContinuation {
-                (continuation: CheckedContinuation<Invocation, any Error>) in
-                self.state = .connected(context, .waitingForNextInvocation(continuation))
-                self.sendNextRequest(context: context)
-            }
-
-        case .connected(_, .sendingResponse),
-            .connected(_, .sentResponse),
-            .connected(_, .waitingForNextInvocation),
-            .connected(_, .waitingForResponse),
-            .closing:
-            fatalError("Invalid state: \(self.state)")
-
-        case .disconnected:
-            throw LambdaRuntimeError(code: .connectionToControlPlaneLost)
-        }
-    }
-
-    func reportError(
-        isolation: isolated (any Actor)? = #isolation,
-        _ error: any Error,
-        requestID: String
-    ) async throws {
-        switch self.state {
-        case .connected(_, .waitingForNextInvocation):
-            fatalError("Invalid state: \(self.state)")
-
-        case .connected(let context, .waitingForResponse):
-            try await withCheckedThrowingContinuation { (continuation: CheckedContinuation<Void, any Error>) in
-                self.state = .connected(context, .sentResponse(continuation))
-                self.sendReportErrorRequest(requestID: requestID, error: error, context: context)
-            }
-
-        case .connected(let context, .sendingResponse):
-            try await withCheckedThrowingContinuation { (continuation: CheckedContinuation<Void, any Error>) in
-                self.state = .connected(context, .sentResponse(continuation))
-                self.sendResponseStreamingFailure(error: error, context: context)
-            }
-
-        case .connected(_, .idle),
-            .connected(_, .sentResponse):
-            // The final response has already been sent. The only way to report the unhandled error
-            // now is to log it. Normally this library never logs higher than debug, we make an
-            // exception here, as there is no other way of reporting the error.
-            self.logger.error(
-                "Unhandled error after stream has finished",
-                metadata: [
-                    "lambda_request_id": "\(requestID)",
-                    "lambda_error": "\(String(describing: error))",
-                ]
-            )
-
-        case .disconnected:
-            throw LambdaRuntimeError(code: .connectionToControlPlaneLost)
-
-        case .closing:
-            throw LambdaRuntimeError(code: .connectionToControlPlaneGoingAway)
-        }
-    }
-
-    func writeResponseBodyPart(
-        isolation: isolated (any Actor)? = #isolation,
-        _ byteBuffer: ByteBuffer,
-        requestID: String,
-        hasCustomHeaders: Bool
-    ) async throws {
-        switch self.state {
-        case .connected(_, .waitingForNextInvocation):
-            fatalError("Invalid state: \(self.state)")
-
-        case .connected(let context, .waitingForResponse):
-            self.state = .connected(context, .sendingResponse)
-            try await self.sendResponseBodyPart(
-                byteBuffer,
-                sendHeadWithRequestID: requestID,
-                context: context,
-                hasCustomHeaders: hasCustomHeaders
-            )
-
-        case .connected(let context, .sendingResponse):
-
-            precondition(!hasCustomHeaders, "Programming error: Custom headers should not be sent in this state")
-
-            try await self.sendResponseBodyPart(
-                byteBuffer,
-                sendHeadWithRequestID: nil,
-                context: context,
-                hasCustomHeaders: hasCustomHeaders
-            )
-
-        case .connected(_, .idle),
-            .connected(_, .sentResponse):
-            throw LambdaRuntimeError(code: .writeAfterFinishHasBeenSent)
-
-        case .disconnected:
-            throw LambdaRuntimeError(code: .connectionToControlPlaneLost)
-
-        case .closing:
-            throw LambdaRuntimeError(code: .connectionToControlPlaneGoingAway)
-        }
-    }
-
-    func finishResponseRequest(
-        isolation: isolated (any Actor)? = #isolation,
-        finalData: ByteBuffer?,
-        requestID: String
-    ) async throws {
-        switch self.state {
-        case .connected(_, .idle),
-            .connected(_, .waitingForNextInvocation):
-            fatalError("Invalid state: \(self.state)")
-
-        case .connected(let context, .waitingForResponse):
-            try await withCheckedThrowingContinuation { (continuation: CheckedContinuation<Void, any Error>) in
-                self.state = .connected(context, .sentResponse(continuation))
-                self.sendResponseFinish(finalData, sendHeadWithRequestID: requestID, context: context)
-            }
-
-        case .connected(let context, .sendingResponse):
-            try await withCheckedThrowingContinuation { (continuation: CheckedContinuation<Void, any Error>) in
-                self.state = .connected(context, .sentResponse(continuation))
-                self.sendResponseFinish(finalData, sendHeadWithRequestID: nil, context: context)
-            }
-
-        case .connected(_, .sentResponse):
-            throw LambdaRuntimeError(code: .finishAfterFinishHasBeenSent)
-
-        case .disconnected:
-            throw LambdaRuntimeError(code: .connectionToControlPlaneLost)
-
-        case .closing:
-            throw LambdaRuntimeError(code: .connectionToControlPlaneGoingAway)
-        }
-    }
-
-    private func sendResponseBodyPart(
-        isolation: isolated (any Actor)? = #isolation,
-        _ byteBuffer: ByteBuffer,
-        sendHeadWithRequestID: String?,
-        context: ChannelHandlerContext,
-        hasCustomHeaders: Bool
-    ) async throws {
-
-        if let requestID = sendHeadWithRequestID {
-            // TODO: This feels super expensive. We should be able to make this cheaper. requestIDs are fixed length.
-            let url = Consts.invocationURLPrefix + "/" + requestID + Consts.postResponseURLSuffix
-
-            var headers = self.streamingHeaders
-            if hasCustomHeaders {
-                // this header is required by Function URL when the user sends custom status code or headers
-                headers.add(name: "Content-Type", value: "application/vnd.awslambda.http-integration-response")
-            }
-            let httpRequest = HTTPRequestHead(
-                version: .http1_1,
-                method: .POST,
-                uri: url,
-                headers: headers
-            )
-
-            context.write(self.wrapOutboundOut(.head(httpRequest)), promise: nil)
-        }
-
-        let future = context.write(self.wrapOutboundOut(.body(.byteBuffer(byteBuffer))))
-        context.flush()
-        try await future.get()
-    }
-
-    private func sendResponseFinish(
-        isolation: isolated (any Actor)? = #isolation,
-        _ byteBuffer: ByteBuffer?,
-        sendHeadWithRequestID: String?,
-        context: ChannelHandlerContext
-    ) {
-        if let requestID = sendHeadWithRequestID {
-            // TODO: This feels quite expensive. We should be able to make this cheaper. requestIDs are fixed length.
-            let url = "\(Consts.invocationURLPrefix)/\(requestID)\(Consts.postResponseURLSuffix)"
-
-            // If we have less than 6MB, we don't want to use the streaming API. If we have more
-            // than 6MB, we must use the streaming mode.
-            var headers: HTTPHeaders!
-            if byteBuffer?.readableBytes ?? 0 < 6_000_000 {
-                headers = self.defaultHeaders
-                headers.add(name: "content-length", value: "\(byteBuffer?.readableBytes ?? 0)")
-            } else {
-                headers = self.largeResponseHeaders
-            }
-            let httpRequest = HTTPRequestHead(
-                version: .http1_1,
-                method: .POST,
-                uri: url,
-                headers: headers
-            )
-
-            context.write(self.wrapOutboundOut(.head(httpRequest)), promise: nil)
-        }
-
-        if let byteBuffer {
-            context.write(self.wrapOutboundOut(.body(.byteBuffer(byteBuffer))), promise: nil)
-        }
-
-        context.write(self.wrapOutboundOut(.end(nil)), promise: nil)
-        context.flush()
-    }
-
-    private func sendNextRequest(context: ChannelHandlerContext) {
-        let httpRequest = HTTPRequestHead(
-            version: .http1_1,
-            method: .GET,
-            uri: self.nextInvocationPath,
-            headers: self.defaultHeaders
-        )
-
-        context.write(self.wrapOutboundOut(.head(httpRequest)), promise: nil)
-        context.write(self.wrapOutboundOut(.end(nil)), promise: nil)
-        context.flush()
-    }
-
-    private func sendReportErrorRequest(requestID: String, error: any Error, context: ChannelHandlerContext) {
-        // TODO: This feels quite expensive. We should be able to make this cheaper. requestIDs are fixed length
-        let url = "\(Consts.invocationURLPrefix)/\(requestID)\(Consts.postErrorURLSuffix)"
-
-        let httpRequest = HTTPRequestHead(
-            version: .http1_1,
-            method: .POST,
-            uri: url,
-            headers: self.errorHeaders
-        )
-
-        if self.reusableErrorBuffer == nil {
-            self.reusableErrorBuffer = context.channel.allocator.buffer(capacity: 1024)
-        } else {
-            self.reusableErrorBuffer!.clear()
-        }
-
-        let errorResponse = ErrorResponse(errorType: Consts.functionError, errorMessage: "\(error)")
-        // TODO: Write this directly into our ByteBuffer
-        let bytes = errorResponse.toJSONBytes()
-        self.reusableErrorBuffer!.writeBytes(bytes)
-
-        context.write(self.wrapOutboundOut(.head(httpRequest)), promise: nil)
-        context.write(self.wrapOutboundOut(.body(.byteBuffer(self.reusableErrorBuffer!))), promise: nil)
-        context.write(self.wrapOutboundOut(.end(nil)), promise: nil)
-        context.flush()
-    }
-
-    private func sendResponseStreamingFailure(error: any Error, context: ChannelHandlerContext) {
-        let trailers: HTTPHeaders = [
-            "Lambda-Runtime-Function-Error-Type": "Unhandled",
-            "Lambda-Runtime-Function-Error-Body": "Requires base64",
-        ]
-
-        context.write(self.wrapOutboundOut(.end(trailers)), promise: nil)
-        context.flush()
-    }
-
-    func cancelCurrentRequestAndCloseConnection() {
-        fatalError("Unimplemented")
-    }
-}
-
-extension LambdaChannelHandler: ChannelInboundHandler {
-    typealias OutboundIn = Never
-    typealias InboundIn = NIOHTTPClientResponseFull
-    typealias OutboundOut = HTTPClientRequestPart
-
-    func handlerAdded(context: ChannelHandlerContext) {
-        if context.channel.isActive {
-            self.state = .connected(context, .idle)
-        }
-    }
-
-    func channelActive(context: ChannelHandlerContext) {
-        switch self.state {
-        case .disconnected:
-            self.state = .connected(context, .idle)
-        case .connected:
-            break
-        case .closing:
-            fatalError("Invalid state: \(self.state)")
-        }
-    }
-
-    func channelRead(context: ChannelHandlerContext, data: NIOAny) {
-        let response = unwrapInboundIn(data)
-
-        // handle response content
-
-        switch self.state {
-        case .connected(let context, .waitingForNextInvocation(let continuation)):
-            do {
-                let metadata = try InvocationMetadata(headers: response.head.headers)
-                self.state = .connected(context, .waitingForResponse)
-                continuation.resume(returning: Invocation(metadata: metadata, event: response.body ?? ByteBuffer()))
-            } catch {
-                self.state = .closing
-
-                self.delegate.connectionWillClose(channel: context.channel)
-                context.close(promise: nil)
-                continuation.resume(
-                    throwing: LambdaRuntimeError(code: .invocationMissingMetadata, underlying: error)
-                )
-            }
-
-        case .connected(let context, .sentResponse(let continuation)):
-            if response.head.status == .accepted {
-                self.state = .connected(context, .idle)
-                continuation.resume()
-            } else {
-                self.state = .connected(context, .idle)
-                continuation.resume(throwing: LambdaRuntimeError(code: .unexpectedStatusCodeForRequest))
-            }
-
-        case .disconnected, .closing, .connected(_, _):
-            break
-        }
-
-        // As defined in RFC 7230 Section 6.3:
-        // HTTP/1.1 defaults to the use of "persistent connections", allowing
-        // multiple requests and responses to be carried over a single
-        // connection.  The "close" connection option is used to signal that a
-        // connection will not persist after the current request/response.  HTTP
-        // implementations SHOULD support persistent connections.
-        //
-        // That's why we only assume the connection shall be closed if we receive
-        // a "connection = close" header.
-        let serverCloseConnection =
-            response.head.headers["connection"].contains(where: { $0.lowercased() == "close" })
-
-        let closeConnection = serverCloseConnection || response.head.version != .http1_1
-
-        if closeConnection {
-            // If we were succeeding the request promise here directly and closing the connection
-            // after succeeding the promise we may run into a race condition:
-            //
-            // The lambda runtime will ask for the next work item directly after a succeeded post
-            // response request. The desire for the next work item might be faster than the attempt
-            // to close the connection. This will lead to a situation where we try to the connection
-            // but the next request has already been scheduled on the connection that we want to
-            // close. For this reason we postpone succeeding the promise until the connection has
-            // been closed. This codepath will only be hit in the very, very unlikely event of the
-            // Lambda control plane demanding to close connection. (It's more or less only
-            // implemented to support http1.1 correctly.) This behavior is ensured with the test
-            // `LambdaTest.testNoKeepAliveServer`.
-            self.state = .closing
-            self.delegate.connectionWillClose(channel: context.channel)
-            context.close(promise: nil)
-        }
-    }
-
-    func errorCaught(context: ChannelHandlerContext, error: Error) {
-        self.logger.trace(
-            "Channel error caught",
-            metadata: [
-                "error": "\(error)"
-            ]
-        )
-        // pending responses will fail with lastError in channelInactive since we are calling context.close
-        self.delegate.connectionErrorHappened(error, channel: context.channel)
-
-        self.lastError = error
-        context.channel.close(promise: nil)
-    }
-
-    func channelInactive(context: ChannelHandlerContext) {
-        // fail any pending responses with last error or assume peer disconnected
-        switch self.state {
-        case .connected(_, let lambdaState):
-            switch lambdaState {
-            case .waitingForNextInvocation(let continuation):
-                continuation.resume(throwing: self.lastError ?? ChannelError.ioOnClosedChannel)
-            case .sentResponse(let continuation):
-                continuation.resume(throwing: self.lastError ?? ChannelError.ioOnClosedChannel)
-            case .idle, .sendingResponse, .waitingForResponse:
-                break
-            }
-            self.state = .disconnected
-        default:
-            break
-        }
-
-        // we don't need to forward channelInactive to the delegate, as the delegate observes the
-        // closeFuture
-        context.fireChannelInactive()
-    }
-=======
->>>>>>> 53ec1cbf
 }