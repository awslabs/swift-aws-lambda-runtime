# Projects using Swift AWS Lambda Runtime library

Here you will find a list of code repositories that has in common the usage of the **Swift AWS Lambda Runtime** library.

Provide a link to your code repository and a short description about your example.

- [GlobantPlus](https://github.com/fitomad/TechTalk-AWS-Lamba-Swift/). An imaginary streaming services with a tvOS application that interacts with the AWS API Gateway, AWS SQS services and a set of Lambdas that cover different aspects. Repository's documentation available in Spanish🇪🇸 and English🇺🇸.
<<<<<<< HEAD
- [DocUploader](https://github.com/SwiftPackageIndex/DocUploader). DocUploader is a component of the Swift Package Index site. It receives zipped DocC documentation archives which can be quite large via an S3 inbox and proceeds to unzip and upload the documentation files to S3.
=======
- [Vapor's PennyBot](https://github.com/vapor/penny-bot). A collections of lambdas that handle events from GitHub for automatically creating releases for Vapor, handling new sponsors, automatically answering questions on Discord and providing 'pennies' - internet karma - to community members who help others or contribute to Vapor.
>>>>>>> a5c144fc
<|MERGE_RESOLUTION|>--- conflicted
+++ resolved
@@ -5,8 +5,5 @@
 Provide a link to your code repository and a short description about your example.
 
 - [GlobantPlus](https://github.com/fitomad/TechTalk-AWS-Lamba-Swift/). An imaginary streaming services with a tvOS application that interacts with the AWS API Gateway, AWS SQS services and a set of Lambdas that cover different aspects. Repository's documentation available in Spanish🇪🇸 and English🇺🇸.
-<<<<<<< HEAD
 - [DocUploader](https://github.com/SwiftPackageIndex/DocUploader). DocUploader is a component of the Swift Package Index site. It receives zipped DocC documentation archives which can be quite large via an S3 inbox and proceeds to unzip and upload the documentation files to S3.
-=======
-- [Vapor's PennyBot](https://github.com/vapor/penny-bot). A collections of lambdas that handle events from GitHub for automatically creating releases for Vapor, handling new sponsors, automatically answering questions on Discord and providing 'pennies' - internet karma - to community members who help others or contribute to Vapor.
->>>>>>> a5c144fc
+- [Vapor's PennyBot](https://github.com/vapor/penny-bot). A collections of lambdas that handle events from GitHub for automatically creating releases for Vapor, handling new sponsors, automatically answering questions on Discord and providing 'pennies' - internet karma - to community members who help others or contribute to Vapor.